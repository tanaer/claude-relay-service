# Dependencies
node_modules/
npm-debug.log*
yarn-debug.log*
yarn-error.log*
pnpm-debug.log*

# Environment variables
.env
.env.*
!.env.example

# Claude specific directories
.claude/

# Data directory (contains sensitive information)
data/
!data/.gitkeep

# Redis data directory
redis_data/

# Logs directory
logs/
*.log
startup.log
app.log

# Configuration files (may contain sensitive data)
config/config.js
!config/config.example.js

# Runtime data
pids/
*.pid
*.seed
*.pid.lock

# Coverage directory used by tools like istanbul
coverage/
*.lcov

# nyc test coverage
.nyc_output

# Grunt intermediate storage
.grunt

# Bower dependency directory
bower_components

# node-waf configuration
.lock-wscript

# Compiled binary addons
build/Release

# Dependency directories
jspm_packages/

# TypeScript cache
*.tsbuildinfo

# Optional npm cache directory
.npm

# Optional eslint cache
.eslintcache

# Optional stylelint cache
.stylelintcache

# Microbundle cache
.rpt2_cache/
.rts2_cache_cjs/
.rts2_cache_es/
.rts2_cache_umd/

# Optional REPL history
.node_repl_history

# Output of 'npm pack'
*.tgz

# Yarn Integrity file
.yarn-integrity

# parcel-bundler cache
.cache
.parcel-cache

# Next.js build output
.next

# Nuxt.js build / generate output
.nuxt
# Gatsby files
.cache/
public

# Vuepress build output
.vuepress/dist

# Serverless directories
.serverless/

# FuseBox cache
.fusebox/

# DynamoDB Local files
.dynamodb/

# TernJS port file
.tern-port

# Stores VSCode versions used for testing VSCode extensions
.vscode-test

# Temporary folders
tmp/
temp/
.tmp/
.temp/

# OS generated files
.DS_Store
.DS_Store?
._*
.Spotlight-V100
.Trashes
ehthumbs.db
Thumbs.db
desktop.ini

# IDE files
.vscode/
.idea/
*.swp
*.swo
*~

# Backup files
*.bak
*.backup
*.backup.*
.env.backup.*
config.js.backup.*
*~

# Archive files (unless specifically needed)
*.7z
*.dmg
*.gz
*.iso
*.jar
*.rar
*.tar
*.zip

# Application specific files
# JWT secrets and encryption keys
secrets/
keys/
certs/

# Database dumps
*.sql
*.db
*.sqlite
*.sqlite3

# Redis dumps
dump.rdb
appendonly.aof

# PM2 files
ecosystem.config.js
.pm2/

# Docker files (keep main ones, ignore volumes)
.docker/
docker-volumes/

# Monitoring data
prometheus/
grafana/

# Test files and coverage
test-results/
coverage/
.nyc_output/

# Documentation build
docs/build/
docs/dist/

# Deployment files
deploy/
.deploy/

# Package lock files (choose one)
# Uncomment the one you DON'T want to track
# package-lock.json
# yarn.lock
# pnpm-lock.yaml

# Local development files
.local/
local/

# Debug files
debug.log
error.log
access.log

# Session files
sessions/

# Upload directories
uploads/
files/

# Cache directories
.cache/
cache/

# Build artifacts
build/
dist/
out/

# Runtime files
*.sock

# Old admin interface (deprecated)
web/admin/
web/apiStats/

# Admin SPA build files
web/admin-spa/dist/
<<<<<<< HEAD
.bmad-core
*.md
=======
*.md
*.yaml
>>>>>>> 138c1d8b
<|MERGE_RESOLUTION|>--- conflicted
+++ resolved
@@ -238,10 +238,8 @@
 
 # Admin SPA build files
 web/admin-spa/dist/
-<<<<<<< HEAD
 .bmad-core
 *.md
-=======
+
 *.md
-*.yaml
->>>>>>> 138c1d8b
+*.yaml