const express = require('express')
const cors = require('cors')
const helmet = require('helmet')
const compression = require('compression')
const path = require('path')
const fs = require('fs')
const bcrypt = require('bcryptjs')

const config = require('../config/config')
const logger = require('./utils/logger')
const redis = require('./models/redis')
const pricingService = require('./services/pricingService')

// Import routes
const apiRoutes = require('./routes/api')
const adminRoutes = require('./routes/admin')
const webRoutes = require('./routes/web')
const apiStatsRoutes = require('./routes/apiStats')
const geminiRoutes = require('./routes/geminiRoutes')
const openaiGeminiRoutes = require('./routes/openaiGeminiRoutes')
const openaiClaudeRoutes = require('./routes/openaiClaudeRoutes')
const openaiRoutes = require('./routes/openaiRoutes')
const webhookRoutes = require('./routes/webhook')

// Import middleware
const {
  corsMiddleware,
  requestLogger,
  securityMiddleware,
  errorHandler,
  globalRateLimit,
  requestSizeLimit
} = require('./middleware/auth')

class Application {
  constructor() {
    this.app = express()
    this.server = null
  }

  async initialize() {
    try {
      // 🔗 连接Redis
      logger.info('🔄 Connecting to Redis...')
      await redis.connect()
      logger.success('✅ Redis connected successfully')

      // 🚦 初始化智能限流（依赖已连接的 Redis）
      try {
        const smartRateLimitService = require('./services/smartRateLimitService')
        await smartRateLimitService.initialize()
        logger.success('✅ Smart rate limit service initialized')
      } catch (e) {
        logger.error('❌ Failed to initialize smart rate limit service:', e)
      }

      // 💰 初始化价格服务
      logger.info('🔄 Initializing pricing service...')
      await pricingService.initialize()

      // 🔧 初始化管理员凭据
      logger.info('🔄 Initializing admin credentials...')
      await this.initializeAdmin()

      // 💰 初始化费用数据
      logger.info('💰 Checking cost data initialization...')
      const costInitService = require('./services/costInitService')
      const needsInit = await costInitService.needsInitialization()
      if (needsInit) {
        logger.info('💰 Initializing cost data for all API Keys...')
        const result = await costInitService.initializeAllCosts()
        logger.info(
          `💰 Cost initialization completed: ${result.processed} processed, ${result.errors} errors`
        )
      }

      // 🕐 初始化Claude账户会话窗口
      logger.info('🕐 Initializing Claude account session windows...')
      const claudeAccountService = require('./services/claudeAccountService')
      await claudeAccountService.initializeSessionWindows()

      // 超早期拦截 /admin-next/ 请求 - 在所有中间件之前
      this.app.use((req, res, next) => {
        if (req.path === '/admin-next/' && req.method === 'GET') {
          logger.warn('🚨 INTERCEPTING /admin-next/ request at the very beginning!')
          const adminSpaPath = path.join(__dirname, '..', 'web', 'admin-spa', 'dist')
          const indexPath = path.join(adminSpaPath, 'index.html')

          if (fs.existsSync(indexPath)) {
            res.setHeader('Cache-Control', 'no-cache, no-store, must-revalidate')
            return res.sendFile(indexPath)
          } else {
            logger.error('❌ index.html not found at:', indexPath)
            return res.status(404).send('index.html not found')
          }
        }
        next()
      })

      // 🛡️ 安全中间件
      this.app.use(
        helmet({
          contentSecurityPolicy: false, // 允许内联样式和脚本
          crossOriginEmbedderPolicy: false
        })
      )

      // 🌐 CORS
      if (config.web.enableCors) {
        this.app.use(cors())
      } else {
        this.app.use(corsMiddleware)
      }

      // 📦 压缩 - 排除流式响应（SSE）
      this.app.use(
        compression({
          filter: (req, res) => {
            // 不压缩 Server-Sent Events
            if (res.getHeader('Content-Type') === 'text/event-stream') {
              return false
            }
            // 使用默认的压缩判断
            return compression.filter(req, res)
          }
        })
      )

      // 🚦 全局速率限制（仅在生产环境启用）
      if (process.env.NODE_ENV === 'production') {
        this.app.use(globalRateLimit)
      }

      // 📏 请求大小限制
      this.app.use(requestSizeLimit)

      // 📝 请求日志（使用自定义logger而不是morgan）
      this.app.use(requestLogger)

      // 🔧 基础中间件
      this.app.use(
        express.json({
          limit: '10mb',
          verify: (req, res, buf, encoding) => {
            // 验证JSON格式
            if (buf && buf.length && !buf.toString(encoding || 'utf8').trim()) {
              throw new Error('Invalid JSON: empty body')
            }
          }
        })
      )
      this.app.use(express.urlencoded({ extended: true, limit: '10mb' }))
      this.app.use(securityMiddleware)

      // 🎯 信任代理
      if (config.server.trustProxy) {
        this.app.set('trust proxy', 1)
      }

      // 调试中间件 - 拦截所有 /admin-next 请求
      this.app.use((req, res, next) => {
        if (req.path.startsWith('/admin-next')) {
          logger.info(
            `🔍 DEBUG: Incoming request - method: ${req.method}, path: ${req.path}, originalUrl: ${req.originalUrl}`
          )
        }
        next()
      })

      // 🎨 新版管理界面静态文件服务（必须在其他路由之前）
      const adminSpaPath = path.join(__dirname, '..', 'web', 'admin-spa', 'dist')
      if (fs.existsSync(adminSpaPath)) {
        // 处理不带斜杠的路径，重定向到带斜杠的路径
        this.app.get('/admin-next', (req, res) => {
          res.redirect(301, '/admin-next/')
        })

        // 使用 all 方法确保捕获所有 HTTP 方法
        this.app.all('/admin-next/', (req, res) => {
          logger.info('🎯 HIT: /admin-next/ route handler triggered!')
          logger.info(`Method: ${req.method}, Path: ${req.path}, URL: ${req.url}`)

          if (req.method !== 'GET' && req.method !== 'HEAD') {
            return res.status(405).send('Method Not Allowed')
          }

          res.setHeader('Cache-Control', 'no-cache, no-store, must-revalidate')
          res.sendFile(path.join(adminSpaPath, 'index.html'))
        })

        // 处理所有其他 /admin-next/* 路径（但排除根路径）
        this.app.get('/admin-next/*', (req, res) => {
          // 如果是根路径，跳过（应该由上面的路由处理）
          if (req.path === '/admin-next/') {
            logger.error('❌ ERROR: /admin-next/ should not reach here!')
            return res.status(500).send('Route configuration error')
          }

          const requestPath = req.path.replace('/admin-next/', '')

          // 安全检查
          if (
            requestPath.includes('..') ||
            requestPath.includes('//') ||
            requestPath.includes('\\')
          ) {
            return res.status(400).json({ error: 'Invalid path' })
          }

          // 检查是否为静态资源
          const filePath = path.join(adminSpaPath, requestPath)

          // 如果文件存在且是静态资源
          if (fs.existsSync(filePath) && fs.statSync(filePath).isFile()) {
            // 设置缓存头
            if (filePath.endsWith('.js') || filePath.endsWith('.css')) {
              res.setHeader('Cache-Control', 'public, max-age=31536000, immutable')
            } else if (filePath.endsWith('.html')) {
              res.setHeader('Cache-Control', 'no-cache, no-store, must-revalidate')
            }
            return res.sendFile(filePath)
          }

          // 如果是静态资源但文件不存在
          if (requestPath.match(/\.(js|css|png|jpg|jpeg|gif|svg|ico|woff|woff2|ttf)$/i)) {
            return res.status(404).send('Not found')
          }

          // 其他所有路径返回 index.html（SPA 路由）
          res.sendFile(path.join(adminSpaPath, 'index.html'))
        })

        logger.info('✅ Admin SPA (next) static files mounted at /admin-next/')
      } else {
        logger.warn('⚠️ Admin SPA dist directory not found, skipping /admin-next route')
      }

      // 🎫 用户兑换码功能 (直接挂载到根路径，用户友好)
      this.app.post('/redeem', async (req, res) => {
        try {
          const redemptionCodeService = require('./services/redemptionCodeService')

          // 统一清洗兑换码：去除各种空白/零宽字符，规范连字符，并仅保留允许字符
          const sanitizeRedemptionCode = (raw) => {
            if (typeof raw !== 'string') {
              return ''
            }
            const normalized = raw.normalize('NFKC')
            const withoutSpaces = normalized.replace(
              /[\s\u00A0\u2000-\u200A\u202F\u205F\u3000\u200B-\u200D\u2060\uFEFF]/g,
              ''
            )
            const unifiedDash = withoutSpaces.replace(/[\u2010-\u2015\u2212\uFE63\uFF0D]/g, '-')
            const allowedOnly = unifiedDash.replace(/[^A-Za-z0-9-]/g, '')
            return allowedOnly.trim()
          }

          const rawCode = req.body?.code
          const code = sanitizeRedemptionCode(rawCode)

          if (!code) {
            return res.status(400).json({
              success: false,
              error: '兑换码不能为空'
            })
          }

          // 如果兑换码是纯数字 返回错误“这是拼多多的核销码，请发给拼多多店铺客服，客服会给您兑换码”
          if (/^\d+$/.test(code)) {
            return res.status(400).json({
              success: false,
              error: '这是拼多多的核销码，请发给拼多多店铺客服，客服会给您兑换码'
            })
          }

          const result = await redemptionCodeService.redeemCode(code)

          if (result.success) {
            try {
              const baseUrl = `${req.protocol}://${req.get('host')}`
              const downloadUrl = `${baseUrl}/download/muskapi_com_setup.cmd?apiKey=${encodeURIComponent(
                result.data.apiKey
              )}`
              return res.json({
                success: true,
                message: result.message,
                data: { ...result.data, downloadUrl }
              })
            } catch (e) {
              return res.json({
                success: true,
                message: result.message,
                data: result.data
              })
            }
          } else {
            return res.status(400).json({
              success: false,
              error: result.error
            })
          }
        } catch (error) {
          logger.error('❌ Redemption failed:', error)
          return res.status(500).json({
            success: false,
            error: '兑换失败，请稍后重试'
          })
        }
      })

      // 📥 动态生成并下载安装脚本（muskapi_com_setup.cmd），将兑换得到的 API Key 注入脚本
      this.app.get('/download/muskapi_com_setup.cmd', async (req, res) => {
        try {
          const { apiKey = '' } = req.query

          const templatePath = path.join(
            __dirname,
            '..',
            'resources',
            'scripts',
            'muskapi_com_setup.cmd'
          )

          if (!fs.existsSync(templatePath)) {
            return res.status(404).send('muskapi_com_setup.cmd template not found')
          }

          let content = fs.readFileSync(templatePath, 'utf8')

          // 对 CMD 变量赋值做基础转义：百分号与感叹号
          // 注意：令牌一般为 cr_ 开头的字母数字，不含特殊字符，此处为防御性处理
          const safeApiKey = String(apiKey).replace(/%/g, '%%').replace(/!/g, '^^!')
          content = content.replace(/__API_TOKEN__/g, safeApiKey)

          res.setHeader('Content-Type', 'application/octet-stream')
          res.setHeader('Content-Disposition', 'attachment; filename="muskapi_com_setup.cmd"')
          return res.status(200).send(content)
        } catch (error) {
          logger.error('❌ Failed to generate muskapi_com_setup.cmd:', error)
          return res.status(500).send('Failed to generate setup script')
        }
      })

      // 🛣️ 路由
      this.app.use('/api', apiRoutes)
      this.app.use('/claude', apiRoutes) // /claude 路由别名，与 /api 功能相同
      this.app.use('/admin', adminRoutes)
      // 使用 web 路由（包含 auth 和页面重定向）
      this.app.use('/web', webRoutes)
      this.app.use('/apiStats', apiStatsRoutes)
      this.app.use('/gemini', geminiRoutes)
      this.app.use('/openai/gemini', openaiGeminiRoutes)
      this.app.use('/openai/claude', openaiClaudeRoutes)
      this.app.use('/openai', openaiRoutes)
      this.app.use('/admin/webhook', webhookRoutes)

      // 🏠 根路径重定向到新版管理界面
      this.app.get('/', (req, res) => {
        res.redirect('/admin-next/api-stats')
      })

      // 🏥 增强的健康检查端点
      this.app.get('/health', async (req, res) => {
        try {
          const timer = logger.timer('health-check')

          // 检查各个组件健康状态
          const [redisHealth, loggerHealth] = await Promise.all([
            this.checkRedisHealth(),
            this.checkLoggerHealth()
          ])

          const memory = process.memoryUsage()

          // 获取版本号：优先使用环境变量，其次VERSION文件，再次package.json，最后使用默认值
          let version = process.env.APP_VERSION || process.env.VERSION
          if (!version) {
            try {
              const versionFile = path.join(__dirname, '..', 'VERSION')
              if (fs.existsSync(versionFile)) {
                version = fs.readFileSync(versionFile, 'utf8').trim()
              }
            } catch (error) {
              // 忽略错误，继续尝试其他方式
            }
          }
          if (!version) {
            try {
<<<<<<< HEAD
              const { version: packageVersion } = require('../package.json')
              version = packageVersion
=======
              const { version: pkgVersion } = require('../package.json')
              version = pkgVersion
>>>>>>> 138c1d8b
            } catch (error) {
              version = '1.0.0'
            }
          }

          const health = {
            status: 'healthy',
            service: 'claude-relay-service',
            version,
            timestamp: new Date().toISOString(),
            uptime: process.uptime(),
            memory: {
              used: `${Math.round(memory.heapUsed / 1024 / 1024)}MB`,
              total: `${Math.round(memory.heapTotal / 1024 / 1024)}MB`,
              external: `${Math.round(memory.external / 1024 / 1024)}MB`
            },
            components: {
              redis: redisHealth,
              logger: loggerHealth
            },
            stats: logger.getStats()
          }

          timer.end('completed')
          res.json(health)
        } catch (error) {
          logger.error('❌ Health check failed:', { error: error.message, stack: error.stack })
          res.status(503).json({
            status: 'unhealthy',
            error: error.message,
            timestamp: new Date().toISOString()
          })
        }
      })

      // 📊 指标端点
      this.app.get('/metrics', async (req, res) => {
        try {
          const stats = await redis.getSystemStats()
          const metrics = {
            ...stats,
            uptime: process.uptime(),
            memory: process.memoryUsage(),
            timestamp: new Date().toISOString()
          }

          res.json(metrics)
        } catch (error) {
          logger.error('❌ Metrics collection failed:', error)
          res.status(500).json({ error: 'Failed to collect metrics' })
        }
      })

      // 🚫 404 处理
      this.app.use('*', (req, res) => {
        res.status(404).json({
          error: 'Not Found',
          message: `Route ${req.originalUrl} not found`,
          timestamp: new Date().toISOString()
        })
      })

      // 🚨 错误处理
      this.app.use(errorHandler)

      logger.success('✅ Application initialized successfully')
    } catch (error) {
      logger.error('💥 Application initialization failed:', error)
      throw error
    }
  }

  // 🔧 初始化管理员凭据（总是从 init.json 加载，确保数据一致性）
  async initializeAdmin() {
    try {
      const initFilePath = path.join(__dirname, '..', 'data', 'init.json')

      if (!fs.existsSync(initFilePath)) {
        logger.warn('⚠️ No admin credentials found. Please run npm run setup first.')
        return
      }

      // 从 init.json 读取管理员凭据（作为唯一真实数据源）
      const initData = JSON.parse(fs.readFileSync(initFilePath, 'utf8'))

      // 将明文密码哈希化
      const saltRounds = 10
      const passwordHash = await bcrypt.hash(initData.adminPassword, saltRounds)

      // 存储到Redis（每次启动都覆盖，确保与 init.json 同步）
      const adminCredentials = {
        username: initData.adminUsername,
        passwordHash,
        createdAt: initData.initializedAt || new Date().toISOString(),
        lastLogin: null,
        updatedAt: initData.updatedAt || null
      }

      await redis.setSession('admin_credentials', adminCredentials)

      logger.success('✅ Admin credentials loaded from init.json (single source of truth)')
      logger.info(`📋 Admin username: ${adminCredentials.username}`)
    } catch (error) {
      logger.error('❌ Failed to initialize admin credentials:', {
        error: error.message,
        stack: error.stack
      })
      throw error
    }
  }

  // 🔍 Redis健康检查
  async checkRedisHealth() {
    try {
      const start = Date.now()
      await redis.getClient().ping()
      const latency = Date.now() - start

      return {
        status: 'healthy',
        connected: redis.isConnected,
        latency: `${latency}ms`
      }
    } catch (error) {
      return {
        status: 'unhealthy',
        connected: false,
        error: error.message
      }
    }
  }

  // 📝 Logger健康检查
  async checkLoggerHealth() {
    try {
      const health = logger.healthCheck()
      return {
        status: health.healthy ? 'healthy' : 'unhealthy',
        ...health
      }
    } catch (error) {
      return {
        status: 'unhealthy',
        error: error.message
      }
    }
  }

  async start() {
    try {
      await this.initialize()

      this.server = this.app.listen(config.server.port, config.server.host, () => {
        logger.start(
          `🚀 Claude Relay Service started on ${config.server.host}:${config.server.port}`
        )
        logger.info(
          `🌐 Web interface: http://${config.server.host}:${config.server.port}/admin-next/api-stats`
        )
        logger.info(
          `🔗 API endpoint: http://${config.server.host}:${config.server.port}/api/v1/messages`
        )
        logger.info(`⚙️  Admin API: http://${config.server.host}:${config.server.port}/admin`)
        logger.info(`🏥 Health check: http://${config.server.host}:${config.server.port}/health`)
        logger.info(`📊 Metrics: http://${config.server.host}:${config.server.port}/metrics`)
      })

      const serverTimeout = 600000 // 默认10分钟
      this.server.timeout = serverTimeout
      this.server.keepAliveTimeout = serverTimeout + 5000 // keepAlive 稍长一点
      logger.info(`⏱️  Server timeout set to ${serverTimeout}ms (${serverTimeout / 1000}s)`)

      // 🔄 定期清理任务
      this.startCleanupTasks()

      // 🎯 启动策略调度服务
      this.startPolicyScheduler()

      // 🛑 优雅关闭
      this.setupGracefulShutdown()
    } catch (error) {
      logger.error('💥 Failed to start server:', error)
      process.exit(1)
    }
  }

  startCleanupTasks() {
    // 🧹 每小时清理一次过期数据
    setInterval(async () => {
      try {
        logger.info('🧹 Starting scheduled cleanup...')

        const apiKeyService = require('./services/apiKeyService')
        const claudeAccountService = require('./services/claudeAccountService')

        const [expiredKeys, errorAccounts] = await Promise.all([
          apiKeyService.cleanupExpiredKeys(),
          claudeAccountService.cleanupErrorAccounts()
        ])

        await redis.cleanup()

        logger.success(
          `🧹 Cleanup completed: ${expiredKeys} expired keys, ${errorAccounts} error accounts reset`
        )
      } catch (error) {
        logger.error('❌ Cleanup task failed:', error)
      }
    }, config.system.cleanupInterval)

    logger.info(
      `🔄 Cleanup tasks scheduled every ${config.system.cleanupInterval / 1000 / 60} minutes`
    )
  }

  startPolicyScheduler() {
    try {
      const policySchedulerService = require('./services/policySchedulerService')
      policySchedulerService.start()
      logger.success('🎯 Policy scheduler service started successfully')
    } catch (error) {
      logger.error('❌ Failed to start policy scheduler service:', error)
    }
  }

  setupGracefulShutdown() {
    const shutdown = async (signal) => {
      logger.info(`🛑 Received ${signal}, starting graceful shutdown...`)

      if (this.server) {
        this.server.close(async () => {
          logger.info('🚪 HTTP server closed')

          // 清理 pricing service 的文件监听器
          try {
            pricingService.cleanup()
            logger.info('💰 Pricing service cleaned up')
          } catch (error) {
            logger.error('❌ Error cleaning up pricing service:', error)
          }

          // 停止策略调度服务
          try {
            const policySchedulerService = require('./services/policySchedulerService')
            policySchedulerService.stop()
            logger.info('🎯 Policy scheduler service stopped')
          } catch (error) {
            logger.error('❌ Error stopping policy scheduler service:', error)
          }

          try {
            await redis.disconnect()
            logger.info('👋 Redis disconnected')
          } catch (error) {
            logger.error('❌ Error disconnecting Redis:', error)
          }

          logger.success('✅ Graceful shutdown completed')
          process.exit(0)
        })

        // 强制关闭超时
        setTimeout(() => {
          logger.warn('⚠️ Forced shutdown due to timeout')
          process.exit(1)
        }, 10000)
      } else {
        process.exit(0)
      }
    }

    process.on('SIGTERM', () => shutdown('SIGTERM'))
    process.on('SIGINT', () => shutdown('SIGINT'))

    // 处理未捕获异常
    process.on('uncaughtException', (error) => {
      logger.error('💥 Uncaught exception:', error)
      shutdown('uncaughtException')
    })

    process.on('unhandledRejection', (reason, promise) => {
      logger.error('💥 Unhandled rejection at:', promise, 'reason:', reason)
      shutdown('unhandledRejection')
    })
  }
}

// 启动应用
if (require.main === module) {
  const app = new Application()
  app.start().catch((error) => {
    logger.error('💥 Application startup failed:', error)
    process.exit(1)
  })
}

module.exports = Application<|MERGE_RESOLUTION|>--- conflicted
+++ resolved
@@ -386,13 +386,8 @@
           }
           if (!version) {
             try {
-<<<<<<< HEAD
               const { version: packageVersion } = require('../package.json')
               version = packageVersion
-=======
-              const { version: pkgVersion } = require('../package.json')
-              version = pkgVersion
->>>>>>> 138c1d8b
             } catch (error) {
               version = '1.0.0'
             }
