--- conflicted
+++ resolved
@@ -2613,17 +2613,12 @@
 
       await geminiAccountService.updateAccount(accountId, { schedulable: String(newSchedulable) })
 
-<<<<<<< HEAD
-      logger.info(
-        `🔄 Admin toggled Gemini account schedulable status: ${accountId} -> ${newSchedulable ? 'schedulable' : 'not schedulable'}`
-=======
       // 验证更新是否成功，重新获取账户信息
       const updatedAccount = await geminiAccountService.getAccount(accountId)
       const actualSchedulable = updatedAccount ? updatedAccount.schedulable : newSchedulable
 
       logger.success(
-        `🔄 Admin toggled Gemini account schedulable status: ${accountId} -> ${actualSchedulable ? 'schedulable' : 'not schedulable'}`
->>>>>>> 138c1d8b
+        `🔄 Admin toggled Gemini account schedulable status: ${accountId} -> ${newSchedulable ? 'schedulable' : 'not schedulable'}`
       )
 
       // 返回实际的数据库值，确保前端状态与后端一致
@@ -5011,7 +5006,6 @@
   }
 })
 
-<<<<<<< HEAD
 // 🎫 兑换码管理
 
 // 获取兑换码统计
@@ -5979,7 +5973,9 @@
       error: 'Failed to toggle scheduler',
       message: error.message
     })
-=======
+  }
+})
+
 // 切换 OpenAI 账户调度状态
 router.put(
   '/openai-accounts/:accountId/toggle-schedulable',
@@ -6048,7 +6044,6 @@
   } catch (error) {
     logger.error('❌ Failed to redeem coupon:', error)
     return res.status(400).json({ success: false, message: error.message })
->>>>>>> 138c1d8b
   }
 })
 
