const claudeAccountService = require('./claudeAccountService')
const claudeConsoleAccountService = require('./claudeConsoleAccountService')
const bedrockAccountService = require('./bedrockAccountService')
const accountGroupService = require('./accountGroupService')
const smartRateLimitService = require('./smartRateLimitService')
const redis = require('../models/redis')
const logger = require('../utils/logger')

class UnifiedClaudeScheduler {
  constructor() {
    this.SESSION_MAPPING_PREFIX = 'unified_claude_session_mapping:'
  }

  // 辅助方法：检查账户是否可调度（兼容字符串和布尔值）
  _isSchedulable(schedulable) {
    // 如果是 undefined 或 null，默认为可调度
    if (schedulable === undefined || schedulable === null) {
      return true
    }
    // 明确设置为 false（布尔值）或 'false'（字符串）时不可调度
    return schedulable !== false && schedulable !== 'false'
  }

  // 统一调度Claude账号（官方和Console）
  async selectAccountForApiKey(apiKeyData, sessionHash = null, requestedModel = null) {
    try {
      // 如果API Key绑定了专属账户或分组，优先使用
      if (apiKeyData.claudeAccountId) {
        // 检查是否是分组
        if (apiKeyData.claudeAccountId.startsWith('group:')) {
          const groupId = apiKeyData.claudeAccountId.replace('group:', '')
          logger.info(`[信息] API Key ${apiKeyData.name} 绑定了分组 ${groupId}，将从分组中选择`)
          return await this.selectAccountFromGroup(groupId, sessionHash, requestedModel)
        }

        // 普通专属账户
        const boundAccount = await redis.getClaudeAccount(apiKeyData.claudeAccountId)
        if (boundAccount && boundAccount.isActive === 'true' && boundAccount.status !== 'error') {
          logger.info(
            `[信息] 使用绑定的 Claude OAuth 账户：${boundAccount.name}（${apiKeyData.claudeAccountId}），用于 API Key ${apiKeyData.name}`
          )
          return {
            accountId: apiKeyData.claudeAccountId,
            accountType: 'claude-official'
          }
        } else {
          logger.warn(
            `[警告] 绑定的 Claude OAuth 账户 ${apiKeyData.claudeAccountId} 不可用，回退到池`
          )
        }
      }

      // 2. 检查Claude Console账户绑定
      if (apiKeyData.claudeConsoleAccountId) {
        const boundConsoleAccount = await claudeConsoleAccountService.getAccount(
          apiKeyData.claudeConsoleAccountId
        )
        if (
          boundConsoleAccount &&
          boundConsoleAccount.isActive === true &&
          boundConsoleAccount.status === 'active'
        ) {
          logger.info(
            `[信息] 使用绑定的 Claude Console 账户：${boundConsoleAccount.name}（${apiKeyData.claudeConsoleAccountId}），用于 API Key ${apiKeyData.name}`
          )
          return {
            accountId: apiKeyData.claudeConsoleAccountId,
            accountType: 'claude-console'
          }
        } else {
          logger.warn(
            `[警告] 绑定的 Claude Console 账户 ${apiKeyData.claudeConsoleAccountId} 不可用，回退到池`
          )
        }
      }

      // 3. 检查Bedrock账户绑定
      if (apiKeyData.bedrockAccountId) {
        const boundBedrockAccountResult = await bedrockAccountService.getAccount(
          apiKeyData.bedrockAccountId
        )
        if (boundBedrockAccountResult.success && boundBedrockAccountResult.data.isActive === true) {
          logger.info(
            `[信息] 使用绑定的 Bedrock 账户：${boundBedrockAccountResult.data.name}（${apiKeyData.bedrockAccountId}），用于 API Key ${apiKeyData.name}`
          )
          return {
            accountId: apiKeyData.bedrockAccountId,
            accountType: 'bedrock'
          }
        } else {
          logger.warn(`[警告] 绑定的 Bedrock 账户 ${apiKeyData.bedrockAccountId} 不可用，回退到池`)
        }
      }

      // 如果有会话哈希，检查是否有已映射的账户
      if (sessionHash) {
        const mappedAccount = await this._getSessionMapping(sessionHash)
        if (mappedAccount) {
          // 验证映射的账户是否仍然可用
          const isAvailable = await this._isAccountAvailable(
            mappedAccount.accountId,
            mappedAccount.accountType
          )
          if (isAvailable) {
            logger.info(
              `[信息] 使用会话绑定账户：${mappedAccount.accountId}（${mappedAccount.accountType}），会话 ${sessionHash}`
            )
            return mappedAccount
          } else {
            logger.warn(`[警告] 会话映射账户 ${mappedAccount.accountId} 已不可用，重新选择新账户`)
            await this._deleteSessionMapping(sessionHash)
          }
        }
      }

      // 获取所有可用账户（传递请求的模型进行过滤）
      const availableAccounts = await this._getAllAvailableAccounts(apiKeyData, requestedModel)

      if (availableAccounts.length === 0) {
        // 提供更详细的错误信息
        if (requestedModel) {
          throw new Error(
            `Claude账户池高负载时期，技术团队正在补号，请您稍后重试，模型：${requestedModel}`
          )
        } else {
          throw new Error('没有可用的 Claude 账户（官方或 Console）')
        }
      }

      // 按优先级和最后使用时间排序
      const sortedAccounts = this._sortAccountsByPriority(availableAccounts)

      // 选择第一个账户
      const selectedAccount = sortedAccounts[0]

      // 如果有会话哈希，建立新的映射
      if (sessionHash) {
        await this._setSessionMapping(
          sessionHash,
          selectedAccount.accountId,
          selectedAccount.accountType
        )
        logger.info(
          `[信息] 创建会话账户映射：${selectedAccount.name}（${selectedAccount.accountId}, ${selectedAccount.accountType}），会话 ${sessionHash}`
        )
      }

      logger.info(
        `[信息] 已选择账户：${selectedAccount.name}（${selectedAccount.accountId}, ${selectedAccount.accountType}），优先级 ${selectedAccount.priority}，用于 API Key ${apiKeyData.name}`
      )

      return {
        accountId: selectedAccount.accountId,
        accountType: selectedAccount.accountType
      }
    } catch (error) {
      logger.error('[错误] 为 API Key 选择账户失败：', error)
      throw error
    }
  }

  // 获取所有可用账户（合并官方和Console）
  async _getAllAvailableAccounts(apiKeyData, requestedModel = null) {
    const availableAccounts = []

    // 如果API Key绑定了专属账户，优先返回
    // 1. 检查Claude OAuth账户绑定
    if (apiKeyData.claudeAccountId) {
      const boundAccount = await redis.getClaudeAccount(apiKeyData.claudeAccountId)
      if (
        boundAccount &&
        boundAccount.isActive === 'true' &&
        boundAccount.status !== 'error' &&
        boundAccount.status !== 'blocked'
      ) {
        const isRateLimited = await claudeAccountService.isAccountRateLimited(boundAccount.id)
        if (!isRateLimited) {
          logger.info(
            `[信息] 使用绑定的 Claude OAuth 账户：${boundAccount.name}（${apiKeyData.claudeAccountId}）`
          )
          return [
            {
              ...boundAccount,
              accountId: boundAccount.id,
              accountType: 'claude-official',
              priority: parseInt(boundAccount.priority) || 50,
              lastUsedAt: boundAccount.lastUsedAt || '0'
            }
          ]
        }
      } else {
        logger.warn(`[警告] 绑定的 Claude OAuth 账户 ${apiKeyData.claudeAccountId} 不可用`)
      }
    }

    // 2. 检查Claude Console账户绑定
    if (apiKeyData.claudeConsoleAccountId) {
      const boundConsoleAccount = await claudeConsoleAccountService.getAccount(
        apiKeyData.claudeConsoleAccountId
      )
      if (
        boundConsoleAccount &&
        boundConsoleAccount.isActive === true &&
        boundConsoleAccount.status === 'active'
      ) {
        const isRateLimited = await claudeConsoleAccountService.isAccountRateLimited(
          boundConsoleAccount.id
        )
        if (!isRateLimited) {
          logger.info(
            `[信息] 使用绑定的 Claude Console 账户：${boundConsoleAccount.name}（${apiKeyData.claudeConsoleAccountId}）`
          )
          return [
            {
              ...boundConsoleAccount,
              accountId: boundConsoleAccount.id,
              accountType: 'claude-console',
              priority: parseInt(boundConsoleAccount.priority) || 50,
              lastUsedAt: boundConsoleAccount.lastUsedAt || '0'
            }
          ]
        }
      } else {
        logger.warn(`[警告] 绑定的 Claude Console 账户 ${apiKeyData.claudeConsoleAccountId} 不可用`)
      }
    }

    // 3. 检查Bedrock账户绑定
    if (apiKeyData.bedrockAccountId) {
      const boundBedrockAccountResult = await bedrockAccountService.getAccount(
        apiKeyData.bedrockAccountId
      )
      if (boundBedrockAccountResult.success && boundBedrockAccountResult.data.isActive === true) {
        logger.info(
          `[信息] 使用绑定的 Bedrock 账户：${boundBedrockAccountResult.data.name}（${apiKeyData.bedrockAccountId}）`
        )
        return [
          {
            ...boundBedrockAccountResult.data,
            accountId: boundBedrockAccountResult.data.id,
            accountType: 'bedrock',
            priority: parseInt(boundBedrockAccountResult.data.priority) || 50,
            lastUsedAt: boundBedrockAccountResult.data.lastUsedAt || '0'
          }
        ]
      } else {
        logger.warn(`[警告] 绑定的 Bedrock 账户 ${apiKeyData.bedrockAccountId} 不可用`)
      }
    }

    // 获取官方Claude账户（共享池）
    const claudeAccounts = await redis.getAllClaudeAccounts()
    for (const account of claudeAccounts) {
      if (
        account.isActive === 'true' &&
        account.status !== 'error' &&
        account.status !== 'blocked' &&
        (account.accountType === 'shared' || !account.accountType) && // 兼容旧数据
        this._isSchedulable(account.schedulable)
      ) {
        // 检查是否可调度

<<<<<<< HEAD
        // 检查是否被限流（智能限流或传统限流）
        const isRateLimited = await this._isAccountRateLimitedAny(account.id, 'claude-official')
=======
        // 检查模型支持（如果请求的是 Opus 模型）
        if (requestedModel && requestedModel.toLowerCase().includes('opus')) {
          // 检查账号的订阅信息
          if (account.subscriptionInfo) {
            try {
              const info =
                typeof account.subscriptionInfo === 'string'
                  ? JSON.parse(account.subscriptionInfo)
                  : account.subscriptionInfo

              // Pro 和 Free 账号不支持 Opus
              if (info.hasClaudePro === true && info.hasClaudeMax !== true) {
                logger.info(`🚫 Claude account ${account.name} (Pro) does not support Opus model`)
                continue // Claude Pro 不支持 Opus
              }
              if (info.accountType === 'claude_pro' || info.accountType === 'claude_free') {
                logger.info(
                  `🚫 Claude account ${account.name} (${info.accountType}) does not support Opus model`
                )
                continue // 明确标记为 Pro 或 Free 的账号不支持
              }
            } catch (e) {
              // 解析失败，假设为旧数据，默认支持（兼容旧数据为 Max）
              logger.debug(`Account ${account.name} has invalid subscriptionInfo, assuming Max`)
            }
          }
          // 没有订阅信息的账号，默认当作支持（兼容旧数据）
        }

        // 检查是否被限流
        const isRateLimited = await claudeAccountService.isAccountRateLimited(account.id)
>>>>>>> 138c1d8b
        if (!isRateLimited) {
          availableAccounts.push({
            ...account,
            accountId: account.id,
            accountType: 'claude-official',
            priority: parseInt(account.priority) || 50, // 默认优先级50
            lastUsedAt: account.lastUsedAt || '0'
          })
        }
      }
    }

    // 获取Claude Console账户
    const consoleAccounts = await claudeConsoleAccountService.getAllAccounts()
    logger.info(`[信息] 共找到 ${consoleAccounts.length} 个 Claude Console 账户`)

    for (const account of consoleAccounts) {
      logger.info(
        `[信息] 检查 Claude Console 账户：${account.name} - isActive: ${account.isActive}, status: ${account.status}, accountType: ${account.accountType}, schedulable: ${account.schedulable}`
      )

      // 注意：getAllAccounts返回的isActive是布尔值
      if (
        account.isActive === true &&
        account.status === 'active' &&
        account.accountType === 'shared' &&
        this._isSchedulable(account.schedulable)
      ) {
        // 检查是否可调度

        // 检查模型支持（如果有请求的模型）
        if (requestedModel && account.supportedModels) {
          // 兼容旧格式（数组）和新格式（对象）
          if (Array.isArray(account.supportedModels)) {
            // 旧格式：数组
            if (
              account.supportedModels.length > 0 &&
              !account.supportedModels.includes(requestedModel)
            ) {
              logger.info(`[信息] Claude Console 账户 ${account.name} 不支持模型 ${requestedModel}`)
              continue
            }
          } else if (typeof account.supportedModels === 'object') {
            // 新格式：映射表
            if (
              Object.keys(account.supportedModels).length > 0 &&
              !claudeConsoleAccountService.isModelSupported(account.supportedModels, requestedModel)
            ) {
              logger.info(`[信息] Claude Console 账户 ${account.name} 不支持模型 ${requestedModel}`)
              continue
            }
          }
        }

        // 检查是否被限流（智能限流或传统限流）
        const isRateLimited = await this._isAccountRateLimitedAny(account.id, 'claude-console')
        if (!isRateLimited) {
          availableAccounts.push({
            ...account,
            accountId: account.id,
            accountType: 'claude-console',
            priority: parseInt(account.priority) || 50,
            lastUsedAt: account.lastUsedAt || '0'
          })
          logger.info(
            `[信息] 已添加 Claude Console 账户到可用池：${account.name}（优先级：${account.priority}）`
          )
        } else {
          logger.warn(`[警告] Claude Console 账户 ${account.name} 已被限流`)
        }
      } else {
        logger.info(
          `[信息] Claude Console 账户 ${account.name} 不符合条件 - isActive: ${account.isActive}, status: ${account.status}, accountType: ${account.accountType}, schedulable: ${account.schedulable}`
        )
      }
    }

    // 获取Bedrock账户（共享池）
    const bedrockAccountsResult = await bedrockAccountService.getAllAccounts()
    if (bedrockAccountsResult.success) {
      const bedrockAccounts = bedrockAccountsResult.data
      logger.info(`[信息] 共找到 ${bedrockAccounts.length} 个 Bedrock 账户`)

      for (const account of bedrockAccounts) {
        logger.info(
          `[信息] 检查 Bedrock 账户：${account.name} - isActive: ${account.isActive}, accountType: ${account.accountType}, schedulable: ${account.schedulable}`
        )

        if (
          account.isActive === true &&
          account.accountType === 'shared' &&
          this._isSchedulable(account.schedulable)
        ) {
          // 检查是否可调度

          availableAccounts.push({
            ...account,
            accountId: account.id,
            accountType: 'bedrock',
            priority: parseInt(account.priority) || 50,
            lastUsedAt: account.lastUsedAt || '0'
          })
          logger.info(
            `[信息] 已添加 Bedrock 账户到可用池：${account.name}（优先级：${account.priority}）`
          )
        } else {
          logger.info(
            `[信息] Bedrock 账户 ${account.name} 不符合条件 - isActive: ${account.isActive}, accountType: ${account.accountType}, schedulable: ${account.schedulable}`
          )
        }
      }
    }

    logger.info(
      `[信息] 总可用账户数：${availableAccounts.length}（Claude: ${availableAccounts.filter((a) => a.accountType === 'claude-official').length}, Console: ${availableAccounts.filter((a) => a.accountType === 'claude-console').length}, Bedrock: ${availableAccounts.filter((a) => a.accountType === 'bedrock').length})`
    )
    return availableAccounts
  }

  // 按优先级和最后使用时间排序账户
  _sortAccountsByPriority(accounts) {
    return accounts.sort((a, b) => {
      // 首先按优先级排序（数字越小优先级越高）
      if (a.priority !== b.priority) {
        return a.priority - b.priority
      }

      // 优先级相同时，按最后使用时间排序（最久未使用的优先）
      const aLastUsed = new Date(a.lastUsedAt || 0).getTime()
      const bLastUsed = new Date(b.lastUsedAt || 0).getTime()
      return aLastUsed - bLastUsed
    })
  }

  // 检查账户是否可用
  async _isAccountAvailable(accountId, accountType) {
    try {
      if (accountType === 'claude-official') {
        const account = await redis.getClaudeAccount(accountId)
        if (!account || account.isActive !== 'true' || account.status === 'error') {
          return false
        }
        // 检查是否可调度
        if (!this._isSchedulable(account.schedulable)) {
          logger.info(`[信息] 账户 ${accountId} 不可调度`)
          return false
        }
        return !(await claudeAccountService.isAccountRateLimited(accountId))
      } else if (accountType === 'claude-console') {
        const account = await claudeConsoleAccountService.getAccount(accountId)
        if (!account || !account.isActive || account.status !== 'active') {
          return false
        }
        // 检查是否可调度
        if (!this._isSchedulable(account.schedulable)) {
          logger.info(`[信息] Claude Console 账户 ${accountId} 不可调度`)
          return false
        }
        return !(await claudeConsoleAccountService.isAccountRateLimited(accountId))
      } else if (accountType === 'bedrock') {
        const accountResult = await bedrockAccountService.getAccount(accountId)
        if (!accountResult.success || !accountResult.data.isActive) {
          return false
        }
        // 检查是否可调度
        if (!this._isSchedulable(accountResult.data.schedulable)) {
          logger.info(`[信息] Bedrock 账户 ${accountId} 不可调度`)
          return false
        }
        // Bedrock账户暂不需要限流检查，因为AWS管理限流
        return true
      }
      return false
    } catch (error) {
      logger.warn(`[警告] 检查账户可用性失败：${accountId}`, error)
      return false
    }
  }

  // 获取会话映射
  async _getSessionMapping(sessionHash) {
    const client = redis.getClientSafe()
    const mappingData = await client.get(`${this.SESSION_MAPPING_PREFIX}${sessionHash}`)

    if (mappingData) {
      try {
        return JSON.parse(mappingData)
      } catch (error) {
        logger.warn('[警告] 会话映射解析失败：', error)
        return null
      }
    }

    return null
  }

  // 设置会话映射
  async _setSessionMapping(sessionHash, accountId, accountType) {
    const client = redis.getClientSafe()
    const mappingData = JSON.stringify({ accountId, accountType })

    // 设置1小时过期
    await client.setex(`${this.SESSION_MAPPING_PREFIX}${sessionHash}`, 3600, mappingData)
  }

  // 删除会话映射
  async _deleteSessionMapping(sessionHash) {
    const client = redis.getClientSafe()
    await client.del(`${this.SESSION_MAPPING_PREFIX}${sessionHash}`)
  }

  // 标记账户为限流状态
  async markAccountRateLimited(
    accountId,
    accountType,
    sessionHash = null,
    rateLimitResetTimestamp = null
  ) {
    try {
      if (accountType === 'claude-official') {
        await claudeAccountService.markAccountRateLimited(
          accountId,
          sessionHash,
          rateLimitResetTimestamp
        )
      } else if (accountType === 'claude-console') {
        await claudeConsoleAccountService.markAccountRateLimited(accountId)
      }

      // 删除会话映射
      if (sessionHash) {
        await this._deleteSessionMapping(sessionHash)
      }

      return { success: true }
    } catch (error) {
      logger.error(`[错误] 标记账户为限流失败：${accountId}（${accountType}）`, error)
      throw error
    }
  }

  // 移除账户的限流状态
  async removeAccountRateLimit(accountId, accountType) {
    try {
      if (accountType === 'claude-official') {
        await claudeAccountService.removeAccountRateLimit(accountId)
      } else if (accountType === 'claude-console') {
        await claudeConsoleAccountService.removeAccountRateLimit(accountId)
      }

      return { success: true }
    } catch (error) {
      logger.error(`[错误] 移除账户限流失败：${accountId}（${accountType}）`, error)
      throw error
    }
  }

  // 检查账户是否处于限流状态
  async isAccountRateLimited(accountId, accountType) {
    try {
      if (accountType === 'claude-official') {
        return await claudeAccountService.isAccountRateLimited(accountId)
      } else if (accountType === 'claude-console') {
        return await claudeConsoleAccountService.isAccountRateLimited(accountId)
      }
      return false
    } catch (error) {
      logger.error(`[错误] 检查限流状态失败：${accountId}（${accountType}）`, error)
      return false
    }
  }

  // 标记账户为未授权状态（401错误）
  async markAccountUnauthorized(accountId, accountType, sessionHash = null) {
    try {
      // 只处理claude-official类型的账户，不处理claude-console和gemini
      if (accountType === 'claude-official') {
        await claudeAccountService.markAccountUnauthorized(accountId, sessionHash)

        // 删除会话映射
        if (sessionHash) {
          await this._deleteSessionMapping(sessionHash)
        }

        logger.warn(`[警告] 账户 ${accountId} 因连续 401 错误标记为未授权`)
      } else {
        logger.info(`[信息] 跳过非 Claude OAuth 账户的未授权标记：${accountId}（${accountType}）`)
      }

      return { success: true }
    } catch (error) {
      logger.error(`[错误] 标记账户为未授权失败：${accountId}（${accountType}）`, error)
      throw error
    }
  }

  // 标记Claude Console账户为封锁状态（模型不支持）
  async blockConsoleAccount(accountId, reason) {
    try {
      await claudeConsoleAccountService.blockAccount(accountId, reason)
      return { success: true }
    } catch (error) {
      logger.error(`[错误] 封锁 Console 账户失败：${accountId}`, error)
      throw error
    }
  }

  // 从分组中选择账户
  async selectAccountFromGroup(groupId, sessionHash = null, requestedModel = null) {
    try {
      // 获取分组信息
      const group = await accountGroupService.getGroup(groupId)
      if (!group) {
        throw new Error(`分组 ${groupId} 未找到`)
      }

      logger.info(`[信息] 从分组中选择账户：${group.name}（${group.platform}）`)

      // 如果有会话哈希，检查是否有已映射的账户
      if (sessionHash) {
        const mappedAccount = await this._getSessionMapping(sessionHash)
        if (mappedAccount) {
          // 验证映射的账户是否属于这个分组
          const memberIds = await accountGroupService.getGroupMembers(groupId)
          if (memberIds.includes(mappedAccount.accountId)) {
            const isAvailable = await this._isAccountAvailable(
              mappedAccount.accountId,
              mappedAccount.accountType
            )
            if (isAvailable) {
              logger.info(
                `[信息] 使用会话绑定账户从分组中选择：${mappedAccount.accountId}（${mappedAccount.accountType}），会话 ${sessionHash}`
              )
              return mappedAccount
            }
          }
          // 如果映射的账户不可用或不在分组中，删除映射
          await this._deleteSessionMapping(sessionHash)
        }
      }

      // 获取分组内的所有账户
      const memberIds = await accountGroupService.getGroupMembers(groupId)
      if (memberIds.length === 0) {
        throw new Error(`分组 ${group.name} 没有成员`)
      }

      const availableAccounts = []

      // 获取所有成员账户的详细信息
      for (const memberId of memberIds) {
        let account = null
        let accountType = null

        // 根据平台类型获取账户
        if (group.platform === 'claude') {
          // 先尝试官方账户
          account = await redis.getClaudeAccount(memberId)
          if (account?.id) {
            accountType = 'claude-official'
          } else {
            // 尝试Console账户
            account = await claudeConsoleAccountService.getAccount(memberId)
            if (account) {
              accountType = 'claude-console'
            }
          }
        } else if (group.platform === 'gemini') {
          // Gemini暂时不支持，预留接口
          logger.warn('⚠️ Gemini group scheduling not yet implemented')
          continue
        }

        if (!account) {
          logger.warn(`[警告] 分组 ${group.name} 中未找到账户 ${memberId}`)
          continue
        }

        // 检查账户是否可用
        const isActive =
          accountType === 'claude-official'
            ? account.isActive === 'true'
            : account.isActive === true

        const status =
          accountType === 'claude-official'
            ? account.status !== 'error' && account.status !== 'blocked'
            : account.status === 'active'

        if (isActive && status && this._isSchedulable(account.schedulable)) {
          // 检查模型支持（Console账户）
          if (
            accountType === 'claude-console' &&
            requestedModel &&
            account.supportedModels &&
            account.supportedModels.length > 0
          ) {
            if (!account.supportedModels.includes(requestedModel)) {
              logger.info(`[信息] 分组中账户 ${account.name} 不支持模型 ${requestedModel}`)
              continue
            }
          }

          // 检查是否被限流（智能限流或传统限流）
          const isRateLimited = await this._isAccountRateLimitedAny(account.id, accountType)
          if (!isRateLimited) {
            availableAccounts.push({
              ...account,
              accountId: account.id,
              accountType,
              priority: parseInt(account.priority) || 50,
              lastUsedAt: account.lastUsedAt || '0'
            })
          }
        }
      }

      if (availableAccounts.length === 0) {
        throw new Error(`分组 ${group.name} 中没有可用账户`)
      }

      // 使用现有的优先级排序逻辑
      const sortedAccounts = this._sortAccountsByPriority(availableAccounts)

      // 选择第一个账户
      const selectedAccount = sortedAccounts[0]

      // 如果有会话哈希，建立新的映射
      if (sessionHash) {
        await this._setSessionMapping(
          sessionHash,
          selectedAccount.accountId,
          selectedAccount.accountType
        )
        logger.info(
          `[信息] 在分组中创建会话账户映射：${selectedAccount.name}（${selectedAccount.accountId}, ${selectedAccount.accountType}），会话 ${sessionHash}`
        )
      }

      logger.info(
        `[信息] 从分组 ${group.name} 中选择账户：${selectedAccount.name}（${selectedAccount.accountId}, ${selectedAccount.accountType}），优先级 ${selectedAccount.priority}`
      )

      return {
        accountId: selectedAccount.accountId,
        accountType: selectedAccount.accountType
      }
    } catch (error) {
      logger.error(`[错误] 从分组 ${groupId} 选择账户失败：`, error)
      throw error
    }
  }

  // 检查账户是否处于任何类型的限流状态（智能限流或传统限流）
  async _isAccountRateLimitedAny(accountId, accountType) {
    try {
      // 检查智能限流状态（由服务内部动态开关控制）
      const isSmartRateLimited = await smartRateLimitService.isRateLimited(accountId)
      if (isSmartRateLimited) {
        return true
      }

      // 检查传统限流状态
      if (accountType === 'claude-official') {
        return await claudeAccountService.isAccountRateLimited(accountId)
      } else if (accountType === 'claude-console') {
        return await claudeConsoleAccountService.isAccountRateLimited(accountId)
      }

      return false
    } catch (error) {
      logger.error(`[错误] 检查账户限流状态失败：${accountType} 账户 ${accountId}`, error)
      return false
    }
  }
}

module.exports = new UnifiedClaudeScheduler()<|MERGE_RESOLUTION|>--- conflicted
+++ resolved
@@ -260,10 +260,6 @@
       ) {
         // 检查是否可调度
 
-<<<<<<< HEAD
-        // 检查是否被限流（智能限流或传统限流）
-        const isRateLimited = await this._isAccountRateLimitedAny(account.id, 'claude-official')
-=======
         // 检查模型支持（如果请求的是 Opus 模型）
         if (requestedModel && requestedModel.toLowerCase().includes('opus')) {
           // 检查账号的订阅信息
@@ -293,9 +289,37 @@
           // 没有订阅信息的账号，默认当作支持（兼容旧数据）
         }
 
-        // 检查是否被限流
-        const isRateLimited = await claudeAccountService.isAccountRateLimited(account.id)
->>>>>>> 138c1d8b
+        // 检查模型支持（如果请求的是 Opus 模型）
+        if (requestedModel && requestedModel.toLowerCase().includes('opus')) {
+          // 检查账号的订阅信息
+          if (account.subscriptionInfo) {
+            try {
+              const info =
+                typeof account.subscriptionInfo === 'string'
+                  ? JSON.parse(account.subscriptionInfo)
+                  : account.subscriptionInfo
+
+              // Pro 和 Free 账号不支持 Opus
+              if (info.hasClaudePro === true && info.hasClaudeMax !== true) {
+                logger.info(`🚫 Claude account ${account.name} (Pro) does not support Opus model`)
+                continue // Claude Pro 不支持 Opus
+              }
+              if (info.accountType === 'claude_pro' || info.accountType === 'claude_free') {
+                logger.info(
+                  `🚫 Claude account ${account.name} (${info.accountType}) does not support Opus model`
+                )
+                continue // 明确标记为 Pro 或 Free 的账号不支持
+              }
+            } catch (e) {
+              // 解析失败，假设为旧数据，默认支持（兼容旧数据为 Max）
+              logger.debug(`Account ${account.name} has invalid subscriptionInfo, assuming Max`)
+            }
+          }
+          // 没有订阅信息的账号，默认当作支持（兼容旧数据）
+        }
+
+        // 检查是否被限流（智能限流或传统限流）
+        const isRateLimited = await this._isAccountRateLimitedAny(account.id, 'claude-official')
         if (!isRateLimited) {
           availableAccounts.push({
             ...account,
