<template>
  <Teleport to="body">
    <div v-if="show" class="modal fixed inset-0 z-50 flex items-center justify-center p-3 sm:p-4">
      <div
        class="modal-content custom-scrollbar mx-auto max-h-[90vh] w-full max-w-2xl overflow-y-auto p-4 sm:p-6 md:p-8"
      >
        <div class="mb-4 flex items-center justify-between sm:mb-6">
          <div class="flex items-center gap-2 sm:gap-3">
            <div
              class="flex h-8 w-8 items-center justify-center rounded-lg bg-gradient-to-br from-green-500 to-green-600 sm:h-10 sm:w-10 sm:rounded-xl"
            >
              <i class="fas fa-user-circle text-sm text-white sm:text-base" />
            </div>
            <h3 class="text-lg font-bold text-gray-900 sm:text-xl">
              {{ isEdit ? '编辑账户' : '添加账户' }}
            </h3>
          </div>
          <button
            class="p-1 text-gray-400 transition-colors hover:text-gray-600"
            @click="$emit('close')"
          >
            <i class="fas fa-times text-lg sm:text-xl" />
          </button>
        </div>

        <!-- 步骤指示器 -->
        <div
          v-if="!isEdit && (form.addType === 'oauth' || form.addType === 'setup-token')"
          class="mb-4 flex items-center justify-center sm:mb-8"
        >
          <div class="flex items-center space-x-2 sm:space-x-4">
            <div class="flex items-center">
              <div
                :class="[
                  'flex h-6 w-6 items-center justify-center rounded-full text-xs font-semibold sm:h-8 sm:w-8 sm:text-sm',
                  oauthStep >= 1 ? 'bg-blue-500 text-white' : 'bg-gray-200 text-gray-500'
                ]"
              >
                1
              </div>
              <span class="ml-1.5 text-xs font-medium text-gray-700 sm:ml-2 sm:text-sm"
                >基本信息</span
              >
            </div>
            <div class="h-0.5 w-4 bg-gray-300 sm:w-8" />
            <div class="flex items-center">
              <div
                :class="[
                  'flex h-6 w-6 items-center justify-center rounded-full text-xs font-semibold sm:h-8 sm:w-8 sm:text-sm',
                  oauthStep >= 2 ? 'bg-blue-500 text-white' : 'bg-gray-200 text-gray-500'
                ]"
              >
                2
              </div>
              <span class="ml-1.5 text-xs font-medium text-gray-700 sm:ml-2 sm:text-sm"
                >授权认证</span
              >
            </div>
          </div>
        </div>

        <!-- 步骤1: 基本信息和代理设置 -->
        <div v-if="oauthStep === 1 && !isEdit">
          <div class="space-y-6">
            <div v-if="!isEdit">
              <label class="mb-3 block text-sm font-semibold text-gray-700">平台</label>
              <div class="flex gap-4">
                <label class="flex cursor-pointer items-center">
                  <input v-model="form.platform" class="mr-2" type="radio" value="claude" />
                  <span class="text-sm text-gray-700">Claude</span>
                </label>
                <label class="flex cursor-pointer items-center">
                  <input v-model="form.platform" class="mr-2" type="radio" value="claude-console" />
                  <span class="text-sm text-gray-700">Claude Console</span>
                </label>
                <label class="flex cursor-pointer items-center">
                  <input v-model="form.platform" class="mr-2" type="radio" value="gemini" />
                  <span class="text-sm text-gray-700">Gemini</span>
                </label>
                <label class="flex cursor-pointer items-center">
                  <input v-model="form.platform" class="mr-2" type="radio" value="openai" />
                  <span class="text-sm text-gray-700">OpenAI</span>
                </label>
                <label class="flex cursor-pointer items-center">
                  <input v-model="form.platform" class="mr-2" type="radio" value="bedrock" />
                  <span class="text-sm text-gray-700">Bedrock</span>
                </label>
              </div>
            </div>

            <div
              v-if="!isEdit && form.platform !== 'claude-console' && form.platform !== 'bedrock'"
            >
              <label class="mb-3 block text-sm font-semibold text-gray-700">添加方式</label>
              <div class="flex flex-wrap gap-4">
                <label v-if="form.platform === 'claude'" class="flex cursor-pointer items-center">
                  <input v-model="form.addType" class="mr-2" type="radio" value="setup-token" />
                  <span class="text-sm text-gray-700">Setup Token (推荐)</span>
                </label>
                <label class="flex cursor-pointer items-center">
                  <input v-model="form.addType" class="mr-2" type="radio" value="oauth" />
                  <span class="text-sm text-gray-700">OAuth 授权</span>
                </label>
                <label class="flex cursor-pointer items-center">
                  <input v-model="form.addType" class="mr-2" type="radio" value="manual" />
                  <span class="text-sm text-gray-700">手动输入 Access Token</span>
                </label>
              </div>
            </div>

            <div>
              <label class="mb-3 block text-sm font-semibold text-gray-700">账户名称</label>
              <input
                v-model="form.name"
                class="form-input w-full"
                :class="{ 'border-red-500': errors.name }"
                placeholder="为账户设置一个易识别的名称"
                required
                type="text"
              />
              <p v-if="errors.name" class="mt-1 text-xs text-red-500">
                {{ errors.name }}
              </p>
            </div>

            <div>
              <label class="mb-3 block text-sm font-semibold text-gray-700">描述 (可选)</label>
              <textarea
                v-model="form.description"
                class="form-input w-full resize-none"
                placeholder="账户用途说明..."
                rows="3"
              />
            </div>

            <div>
              <label class="mb-3 block text-sm font-semibold text-gray-700">账户类型</label>
              <div class="flex gap-4">
                <label class="flex cursor-pointer items-center">
                  <input v-model="form.accountType" class="mr-2" type="radio" value="shared" />
                  <span class="text-sm text-gray-700">共享账户</span>
                </label>
                <label class="flex cursor-pointer items-center">
                  <input v-model="form.accountType" class="mr-2" type="radio" value="dedicated" />
                  <span class="text-sm text-gray-700">专属账户</span>
                </label>
                <label class="flex cursor-pointer items-center">
                  <input v-model="form.accountType" class="mr-2" type="radio" value="group" />
                  <span class="text-sm text-gray-700">分组调度</span>
                </label>
              </div>
              <p class="mt-2 text-xs text-gray-500">
                共享账户：供所有API Key使用；专属账户：仅供特定API
                Key使用；分组调度：加入分组供分组内调度
              </p>
            </div>

            <!-- 分组选择器 -->
            <div v-if="form.accountType === 'group'">
              <label class="mb-3 block text-sm font-semibold text-gray-700">选择分组 *</label>
              <div class="flex gap-2">
                <select v-model="form.groupId" class="form-input flex-1" required>
                  <option value="">请选择分组</option>
                  <option v-for="group in filteredGroups" :key="group.id" :value="group.id">
                    {{ group.name }} ({{ group.memberCount || 0 }} 个成员)
                  </option>
                  <option value="__new__">+ 新建分组</option>
                </select>
                <button
                  class="rounded-md border border-gray-300 bg-white px-3 py-2 text-sm font-medium text-gray-700 hover:bg-gray-50 focus:outline-none focus:ring-2 focus:ring-blue-500 focus:ring-offset-2"
                  type="button"
                  @click="refreshGroups"
                >
                  <i class="fas fa-sync-alt" :class="{ 'animate-spin': loadingGroups }" />
                </button>
              </div>
            </div>

            <!-- Gemini 项目 ID 字段 -->
            <div v-if="form.platform === 'gemini'">
              <label class="mb-3 block text-sm font-semibold text-gray-700">项目 ID (可选)</label>
              <input
                v-model="form.projectId"
                class="form-input w-full"
                placeholder="例如：verdant-wares-464411-k9"
                type="text"
              />
              <div class="mt-2 rounded-lg border border-yellow-200 bg-yellow-50 p-3">
                <div class="flex items-start gap-2">
                  <i class="fas fa-info-circle mt-0.5 text-yellow-600" />
                  <div class="text-xs text-yellow-700">
                    <p class="mb-1 font-medium">Google Cloud/Workspace 账号需要提供项目 ID</p>
                    <p>
                      某些 Google 账号（特别是绑定了 Google Cloud 的账号）会被识别为 Workspace
                      账号，需要提供额外的项目 ID。
                    </p>
                    <div class="mt-2 rounded border border-yellow-300 bg-white p-2">
                      <p class="mb-1 font-medium">如何获取项目 ID：</p>
                      <ol class="ml-2 list-inside list-decimal space-y-1">
                        <li>
                          访问
                          <a
                            class="font-medium text-blue-600 hover:underline"
                            href="https://console.cloud.google.com/welcome"
                            target="_blank"
                            >Google Cloud Console</a
                          >
                        </li>
                        <li>
                          复制<span class="font-semibold text-red-600">项目 ID（Project ID）</span
                          >，通常是字符串格式
                        </li>
                        <li class="text-red-600">
                          ⚠️ 注意：要复制项目 ID（Project ID），不要复制项目编号（Project Number）！
                        </li>
                      </ol>
                    </div>
                    <p class="mt-2">
                      <strong>提示：</strong>如果您的账号是普通个人账号（未绑定 Google
                      Cloud），请留空此字段。
                    </p>
                  </div>
                </div>
              </div>
            </div>

            <!-- Bedrock 特定字段 -->
            <div v-if="form.platform === 'bedrock' && !isEdit" class="space-y-4">
              <div>
                <label class="mb-3 block text-sm font-semibold text-gray-700"
                  >AWS 访问密钥 ID *</label
                >
                <input
                  v-model="form.accessKeyId"
                  class="form-input w-full"
                  :class="{ 'border-red-500': errors.accessKeyId }"
                  placeholder="请输入 AWS Access Key ID"
                  required
                  type="text"
                />
                <p v-if="errors.accessKeyId" class="mt-1 text-xs text-red-500">
                  {{ errors.accessKeyId }}
                </p>
              </div>

              <div>
                <label class="mb-3 block text-sm font-semibold text-gray-700"
                  >AWS 秘密访问密钥 *</label
                >
                <input
                  v-model="form.secretAccessKey"
                  class="form-input w-full"
                  :class="{ 'border-red-500': errors.secretAccessKey }"
                  placeholder="请输入 AWS Secret Access Key"
                  required
                  type="password"
                />
                <p v-if="errors.secretAccessKey" class="mt-1 text-xs text-red-500">
                  {{ errors.secretAccessKey }}
                </p>
              </div>

              <div>
                <label class="mb-3 block text-sm font-semibold text-gray-700">AWS 区域 *</label>
                <input
                  v-model="form.region"
                  class="form-input w-full"
                  :class="{ 'border-red-500': errors.region }"
                  placeholder="例如：us-east-1"
                  required
                  type="text"
                />
                <p v-if="errors.region" class="mt-1 text-xs text-red-500">
                  {{ errors.region }}
                </p>
                <div class="mt-2 rounded-lg border border-blue-200 bg-blue-50 p-3">
                  <div class="flex items-start gap-2">
                    <i class="fas fa-info-circle mt-0.5 text-blue-600" />
                    <div class="text-xs text-blue-700">
                      <p class="mb-1 font-medium">常用 AWS 区域参考：</p>
                      <div class="grid grid-cols-2 gap-1 text-xs">
                        <span>• us-east-1 (美国东部)</span>
                        <span>• us-west-2 (美国西部)</span>
                        <span>• eu-west-1 (欧洲爱尔兰)</span>
                        <span>• ap-southeast-1 (新加坡)</span>
                        <span>• ap-northeast-1 (东京)</span>
                        <span>• eu-central-1 (法兰克福)</span>
                      </div>
                      <p class="mt-2 text-blue-600">💡 请输入完整的区域代码，如 us-east-1</p>
                    </div>
                  </div>
                </div>
              </div>

              <div>
                <label class="mb-3 block text-sm font-semibold text-gray-700"
                  >会话令牌 (可选)</label
                >
                <input
                  v-model="form.sessionToken"
                  class="form-input w-full"
                  placeholder="如果使用临时凭证，请输入会话令牌"
                  type="password"
                />
                <p class="mt-1 text-xs text-gray-500">仅在使用临时 AWS 凭证时需要填写</p>
              </div>

              <div>
                <label class="mb-3 block text-sm font-semibold text-gray-700"
                  >默认主模型 (可选)</label
                >
                <input
                  v-model="form.defaultModel"
                  class="form-input w-full"
                  placeholder="例如：us.anthropic.claude-sonnet-4-20250514-v1:0"
                  type="text"
                />
                <p class="mt-1 text-xs text-gray-500">
                  留空将使用系统默认模型。支持 inference profile ID 或 ARN
                </p>
                <div class="mt-2 rounded-lg border border-amber-200 bg-amber-50 p-3">
                  <div class="flex items-start gap-2">
                    <i class="fas fa-info-circle mt-0.5 text-amber-600" />
                    <div class="text-xs text-amber-700">
                      <p class="mb-1 font-medium">Bedrock 模型配置说明：</p>
                      <ul class="list-inside list-disc space-y-1 text-xs">
                        <li>支持 Inference Profile ID（推荐）</li>
                        <li>支持 Application Inference Profile ARN</li>
                        <li>常用模型：us.anthropic.claude-sonnet-4-20250514-v1:0</li>
                        <li>留空将使用系统配置的默认模型</li>
                      </ul>
                    </div>
                  </div>
                </div>
              </div>

              <div>
                <label class="mb-3 block text-sm font-semibold text-gray-700"
                  >小快速模型 (可选)</label
                >
                <input
                  v-model="form.smallFastModel"
                  class="form-input w-full"
                  placeholder="例如：us.anthropic.claude-3-5-haiku-20241022-v1:0"
                  type="text"
                />
                <p class="mt-1 text-xs text-gray-500">
                  用于快速响应的轻量级模型，留空将使用系统默认
                </p>
              </div>

              <div>
                <label class="mb-3 block text-sm font-semibold text-gray-700">限流机制</label>
                <div class="mb-3">
                  <label class="inline-flex cursor-pointer items-center">
                    <input
                      v-model="form.enableRateLimit"
                      class="mr-2 rounded border-gray-300 text-blue-600 focus:border-blue-500 focus:ring focus:ring-blue-200"
                      type="checkbox"
                    />
                    <span class="text-sm text-gray-700">启用限流机制</span>
                  </label>
                  <p class="mt-1 text-xs text-gray-500">
                    启用后，当账号返回429错误时将暂停调度一段时间
                  </p>
                </div>

                <div v-if="form.enableRateLimit">
                  <label class="mb-3 block text-sm font-semibold text-gray-700"
                    >限流时间 (分钟)</label
                  >
                  <input
                    v-model.number="form.rateLimitDuration"
                    class="form-input w-full"
                    min="1"
                    placeholder="默认60分钟"
                    type="number"
                  />
                  <p class="mt-1 text-xs text-gray-500">账号被限流后暂停调度的时间（分钟）</p>
                </div>
              </div>
            </div>

            <!-- Claude Console 特定字段 -->
            <div v-if="form.platform === 'claude-console' && !isEdit" class="space-y-4">
              <div>
                <label class="mb-3 block text-sm font-semibold text-gray-700">API URL *</label>
                <input
                  v-model="form.apiUrl"
                  class="form-input w-full"
                  :class="{ 'border-red-500': errors.apiUrl }"
                  placeholder="例如：https://api.example.com"
                  required
                  type="text"
                />
                <p v-if="errors.apiUrl" class="mt-1 text-xs text-red-500">
                  {{ errors.apiUrl }}
                </p>
              </div>

              <div>
                <label class="mb-3 block text-sm font-semibold text-gray-700">API Key *</label>
                <input
                  v-model="form.apiKey"
                  class="form-input w-full"
                  :class="{ 'border-red-500': errors.apiKey }"
                  placeholder="请输入API Key"
                  required
                  type="password"
                />
                <p v-if="errors.apiKey" class="mt-1 text-xs text-red-500">
                  {{ errors.apiKey }}
                </p>
              </div>

              <div>
                <label class="mb-3 block text-sm font-semibold text-gray-700"
                  >模型映射表 (可选)</label
                >
                <div class="mb-3 rounded-lg bg-blue-50 p-3">
                  <p class="text-xs text-blue-700">
                    <i class="fas fa-info-circle mr-1" />
                    留空表示支持所有模型且不修改请求。配置映射后，左侧模型会被识别为支持的模型，右侧是实际发送的模型。
                  </p>
                </div>

                <!-- 模型映射表 -->
                <div class="mb-3 space-y-2">
                  <div
                    v-for="(mapping, index) in modelMappings"
                    :key="index"
                    class="flex items-center gap-2"
                  >
                    <input
                      v-model="mapping.from"
                      class="form-input flex-1"
                      placeholder="原始模型名称"
                      type="text"
                    />
                    <i class="fas fa-arrow-right text-gray-400" />
                    <input
                      v-model="mapping.to"
                      class="form-input flex-1"
                      placeholder="映射后的模型名称"
                      type="text"
                    />
                    <button
                      class="rounded-lg p-2 text-red-500 transition-colors hover:bg-red-50"
                      type="button"
                      @click="removeModelMapping(index)"
                    >
                      <i class="fas fa-trash" />
                    </button>
                  </div>
                </div>

                <!-- 添加映射按钮 -->
                <button
                  class="w-full rounded-lg border-2 border-dashed border-gray-300 px-4 py-2 text-gray-600 transition-colors hover:border-gray-400 hover:text-gray-700"
                  type="button"
                  @click="addModelMapping"
                >
                  <i class="fas fa-plus mr-2" />
                  添加模型映射
                </button>

                <!-- 快捷添加按钮 -->
                <div class="mt-3 flex flex-wrap gap-2">
                  <button
                    class="rounded-lg bg-blue-100 px-3 py-1 text-xs text-blue-700 transition-colors hover:bg-blue-200"
                    type="button"
                    @click="
                      addPresetMapping('claude-sonnet-4-20250514', 'claude-sonnet-4-20250514')
                    "
                  >
                    + Sonnet 4
                  </button>
                  <button
                    class="rounded-lg bg-purple-100 px-3 py-1 text-xs text-purple-700 transition-colors hover:bg-purple-200"
                    type="button"
                    @click="
                      addPresetMapping('claude-opus-4-1-20250805', 'claude-opus-4-1-20250805')
                    "
                  >
                    + Opus 4.1
                  </button>
                  <button
                    class="rounded-lg bg-green-100 px-3 py-1 text-xs text-green-700 transition-colors hover:bg-green-200"
                    type="button"
                    @click="
                      addPresetMapping('claude-3-5-haiku-20241022', 'claude-3-5-haiku-20241022')
                    "
                  >
                    + Haiku 3.5
                  </button>
                  <button
                    class="rounded-lg bg-orange-100 px-3 py-1 text-xs text-orange-700 transition-colors hover:bg-orange-200"
                    type="button"
                    @click="
                      addPresetMapping('claude-opus-4-1-20250805', 'claude-sonnet-4-20250514')
                    "
                  >
                    + Opus 4.1 → Sonnet 4
                  </button>
                </div>
                <p class="mt-1 text-xs text-gray-500">
                  留空表示支持所有模型。如果指定模型，请求中的模型不在列表内将不会调度到此账号
                </p>
              </div>

              <div>
                <label class="mb-3 block text-sm font-semibold text-gray-700"
                  >自定义 User-Agent (可选)</label
                >
                <input
                  v-model="form.userAgent"
                  class="form-input w-full"
                  placeholder="留空则透传客户端 User-Agent"
                  type="text"
                />
                <p class="mt-1 text-xs text-gray-500">
                  留空时将自动使用客户端的 User-Agent，仅在需要固定特定 UA 时填写
                </p>
              </div>

              <div>
                <label class="mb-3 block text-sm font-semibold text-gray-700">限流机制</label>
                <div class="mb-3">
                  <label class="inline-flex cursor-pointer items-center">
                    <input
                      v-model="form.enableRateLimit"
                      class="mr-2 rounded border-gray-300 text-blue-600 focus:border-blue-500 focus:ring focus:ring-blue-200"
                      type="checkbox"
                    />
                    <span class="text-sm text-gray-700">启用限流机制</span>
                  </label>
                  <p class="mt-1 text-xs text-gray-500">
                    启用后，当账号返回429错误时将暂停调度一段时间
                  </p>
                </div>

                <div v-if="form.enableRateLimit">
                  <label class="mb-3 block text-sm font-semibold text-gray-700"
                    >限流时间 (分钟)</label
                  >
                  <input
                    v-model.number="form.rateLimitDuration"
                    class="form-input w-full"
                    min="1"
                    placeholder="默认60分钟"
                    type="number"
                  />
                  <p class="mt-1 text-xs text-gray-500">账号被限流后暂停调度的时间（分钟）</p>
                </div>
              </div>
            </div>

            <!-- Claude 订阅类型选择 -->
            <div v-if="form.platform === 'claude'">
              <label class="mb-3 block text-sm font-semibold text-gray-700">订阅类型</label>
              <div class="flex gap-4">
                <label class="flex cursor-pointer items-center">
                  <input
                    v-model="form.subscriptionType"
                    class="mr-2"
                    type="radio"
                    value="claude_max"
                  />
                  <span class="text-sm text-gray-700">Claude Max</span>
                </label>
                <label class="flex cursor-pointer items-center">
                  <input
                    v-model="form.subscriptionType"
                    class="mr-2"
                    type="radio"
                    value="claude_pro"
                  />
                  <span class="text-sm text-gray-700">Claude Pro</span>
                </label>
              </div>
              <p class="mt-2 text-xs text-gray-500">
                <i class="fas fa-info-circle mr-1" />
                Pro 账号不支持 Claude Opus 4 模型
              </p>
            </div>

            <!-- Claude、Claude Console和Bedrock的优先级设置 -->
            <div
              v-if="
                form.platform === 'claude' ||
                form.platform === 'claude-console' ||
                form.platform === 'bedrock'
              "
            >
              <label class="mb-3 block text-sm font-semibold text-gray-700"
                >调度优先级 (1-100)</label
              >
              <input
                v-model.number="form.priority"
                class="form-input w-full"
                max="100"
                min="1"
                placeholder="数字越小优先级越高，默认50"
                type="number"
              />
              <p class="mt-1 text-xs text-gray-500">数字越小优先级越高，建议范围：1-100</p>
            </div>

            <!-- 上游重置时间设置 -->
            <div>
              <label class="mb-3 block text-sm font-semibold text-gray-700">
                上游重置时间 (可选)
              </label>
              <div class="flex gap-2">
                <!-- 时间类型选择 -->
                <select
                  v-model="upstreamResetTimeType"
                  class="form-input w-32"
                  @change="onResetTimeTypeChange"
                >
                  <option value="none">不设置</option>
                  <option value="daily">每日重置</option>
                  <option value="specific">特定时间</option>
                  <option value="custom">自定义格式</option>
                </select>

                <!-- 每日重置时间选择器 -->
                <input
                  v-if="upstreamResetTimeType === 'daily'"
                  v-model="dailyResetTime"
                  class="form-input flex-1"
                  placeholder="选择每日重置时间"
                  type="time"
                  @change="onDailyTimeChange"
                />

                <!-- 特定日期时间选择器 -->
                <input
                  v-if="upstreamResetTimeType === 'specific'"
                  v-model="specificResetDateTime"
                  class="form-input flex-1"
                  placeholder="选择特定重置时间"
                  type="datetime-local"
                  @change="onSpecificTimeChange"
                />

                <!-- 自定义格式输入框 -->
                <input
                  v-if="upstreamResetTimeType === 'custom' || upstreamResetTimeType === 'none'"
                  v-model="form.upstreamResetTime"
                  class="form-input flex-1"
                  placeholder="例如：14:30 或 2024-08-18 14:30:00"
                  type="text"
                />
              </div>
              <p class="mt-1 text-xs text-gray-500">
                设置上游限流重置的具体时间，到达此时间将自动解除智能限流。
                <br />
                每日重置：每天固定时间重置；特定时间：指定具体的日期和时间；自定义：手动输入格式
              </p>
            </div>

            <!-- 手动输入 Token 字段 -->
            <div
              v-if="
                form.addType === 'manual' &&
                form.platform !== 'claude-console' &&
                form.platform !== 'bedrock'
              "
              class="space-y-4 rounded-lg border border-blue-200 bg-blue-50 p-4"
            >
              <div class="mb-4 flex items-start gap-3">
                <div
                  class="mt-1 flex h-8 w-8 flex-shrink-0 items-center justify-center rounded-lg bg-blue-500"
                >
                  <i class="fas fa-info text-sm text-white" />
                </div>
                <div>
                  <h5 class="mb-2 font-semibold text-blue-900">手动输入 Token</h5>
                  <p v-if="form.platform === 'claude'" class="mb-2 text-sm text-blue-800">
                    请输入有效的 Claude Access Token。如果您有 Refresh
                    Token，建议也一并填写以支持自动刷新。
                  </p>
                  <p v-else-if="form.platform === 'gemini'" class="mb-2 text-sm text-blue-800">
                    请输入有效的 Gemini Access Token。如果您有 Refresh
                    Token，建议也一并填写以支持自动刷新。
                  </p>
                  <p v-else-if="form.platform === 'openai'" class="mb-2 text-sm text-blue-800">
                    请输入有效的 OpenAI Access Token。如果您有 Refresh
                    Token，建议也一并填写以支持自动刷新。
                  </p>
                  <div class="mb-2 mt-2 rounded-lg border border-blue-300 bg-white/80 p-3">
                    <p class="mb-1 text-sm font-medium text-blue-900">
                      <i class="fas fa-folder-open mr-1" />
                      获取 Access Token 的方法：
                    </p>
                    <p v-if="form.platform === 'claude'" class="text-xs text-blue-800">
                      请从已登录 Claude Code 的机器上获取
                      <code class="rounded bg-blue-100 px-1 py-0.5 font-mono"
                        >~/.claude/.credentials.json</code
                      >
                      文件中的凭证， 请勿使用 Claude 官网 API Keys 页面的密钥。
                    </p>
                    <p v-else-if="form.platform === 'gemini'" class="text-xs text-blue-800">
                      请从已登录 Gemini CLI 的机器上获取
                      <code class="rounded bg-blue-100 px-1 py-0.5 font-mono"
                        >~/.config/gemini/credentials.json</code
                      >
                      文件中的凭证。
                    </p>
                    <p v-else-if="form.platform === 'openai'" class="text-xs text-blue-800">
                      请从已登录 OpenAI 账户的机器上获取认证凭证， 或通过 OAuth 授权流程获取 Access
                      Token。
                    </p>
                  </div>
                  <p class="text-xs text-blue-600">
                    💡 如果未填写 Refresh Token，Token 过期后需要手动更新。
                  </p>
                </div>
              </div>

<<<<<<< HEAD
              <!-- 官方 Claude（手动）可选：自定义 API 地址 -->
              <div v-if="form.platform === 'claude'" class="grid grid-cols-1 gap-4">
                <div>
                  <label class="mb-2 block text-sm font-semibold text-gray-700"
                    >自定义官网 API 地址（可选）</label
                  >
                  <input
                    v-model="form.officialApiUrl"
                    class="form-input w-full"
                    placeholder="例如：https://api.anthropic.com/v1/messages 或代理网关地址"
                    type="text"
                  />
                  <p class="mt-1 text-xs text-gray-500">
                    如填写，将在调用时以此地址替代默认官网地址。
                  </p>
                </div>
=======
              <!-- OpenAI 平台需要 ID Token -->
              <div v-if="form.platform === 'openai'">
                <label class="mb-3 block text-sm font-semibold text-gray-700">ID Token *</label>
                <textarea
                  v-model="form.idToken"
                  class="form-input w-full resize-none font-mono text-xs"
                  :class="{ 'border-red-500': errors.idToken }"
                  placeholder="请输入 ID Token (JWT 格式)..."
                  required
                  rows="4"
                />
                <p v-if="errors.idToken" class="mt-1 text-xs text-red-500">
                  {{ errors.idToken }}
                </p>
                <p class="mt-2 text-xs text-gray-500">
                  ID Token 是 OpenAI OAuth 认证返回的 JWT token，包含用户信息和组织信息
                </p>
>>>>>>> 138c1d8b
              </div>

              <div>
                <label class="mb-3 block text-sm font-semibold text-gray-700">Access Token *</label>
                <textarea
                  v-model="form.accessToken"
                  class="form-input w-full resize-none font-mono text-xs"
                  :class="{ 'border-red-500': errors.accessToken }"
                  placeholder="请输入 Access Token..."
                  required
                  rows="4"
                />
                <p v-if="errors.accessToken" class="mt-1 text-xs text-red-500">
                  {{ errors.accessToken }}
                </p>
              </div>

              <div>
                <label class="mb-3 block text-sm font-semibold text-gray-700"
                  >Refresh Token (可选)</label
                >
                <textarea
                  v-model="form.refreshToken"
                  class="form-input w-full resize-none font-mono text-xs"
                  placeholder="请输入 Refresh Token..."
                  rows="4"
                />
              </div>
            </div>

            <!-- 代理设置 -->
            <ProxyConfig v-model="form.proxy" />

            <div class="flex gap-3 pt-4">
              <button
                class="flex-1 rounded-xl bg-gray-100 px-6 py-3 font-semibold text-gray-700 transition-colors hover:bg-gray-200"
                type="button"
                @click="$emit('close')"
              >
                取消
              </button>
              <button
                v-if="
                  (form.addType === 'oauth' || form.addType === 'setup-token') &&
                  form.platform !== 'claude-console' &&
                  form.platform !== 'bedrock'
                "
                class="btn btn-primary flex-1 px-6 py-3 font-semibold"
                :disabled="loading"
                type="button"
                @click="nextStep"
              >
                下一步
              </button>
              <button
                v-else
                class="btn btn-primary flex-1 px-6 py-3 font-semibold"
                :disabled="loading"
                type="button"
                @click="createAccount"
              >
                <div v-if="loading" class="loading-spinner mr-2" />
                {{ loading ? '创建中...' : '创建' }}
              </button>
            </div>
          </div>
        </div>

        <!-- 步骤2: OAuth授权 -->
        <OAuthFlow
          v-if="oauthStep === 2 && form.addType === 'oauth'"
          :platform="form.platform"
          :proxy="form.proxy"
          @back="oauthStep = 1"
          @success="handleOAuthSuccess"
        />

        <!-- 步骤2: Setup Token授权 -->
        <div v-if="oauthStep === 2 && form.addType === 'setup-token'" class="space-y-6">
          <!-- Claude Setup Token流程 -->
          <div v-if="form.platform === 'claude'">
            <div class="rounded-lg border border-blue-200 bg-blue-50 p-6">
              <div class="flex items-start gap-4">
                <div
                  class="flex h-10 w-10 flex-shrink-0 items-center justify-center rounded-lg bg-blue-500"
                >
                  <i class="fas fa-key text-white" />
                </div>
                <div class="flex-1">
                  <h4 class="mb-3 font-semibold text-blue-900">Claude Setup Token 授权</h4>
                  <p class="mb-4 text-sm text-blue-800">
                    请按照以下步骤通过 Setup Token 完成 Claude 账户的授权：
                  </p>

                  <div class="space-y-4">
                    <!-- 步骤1: 生成授权链接 -->
                    <div class="rounded-lg border border-blue-300 bg-white/80 p-4">
                      <div class="flex items-start gap-3">
                        <div
                          class="flex h-6 w-6 flex-shrink-0 items-center justify-center rounded-full bg-blue-600 text-xs font-bold text-white"
                        >
                          1
                        </div>
                        <div class="flex-1">
                          <p class="mb-2 font-medium text-blue-900">点击下方按钮生成授权链接</p>
                          <button
                            v-if="!setupTokenAuthUrl"
                            class="btn btn-primary px-4 py-2 text-sm"
                            :disabled="setupTokenLoading"
                            @click="generateSetupTokenAuthUrl"
                          >
                            <i v-if="!setupTokenLoading" class="fas fa-link mr-2" />
                            <div v-else class="loading-spinner mr-2" />
                            {{ setupTokenLoading ? '生成中...' : '生成 Setup Token 授权链接' }}
                          </button>
                          <div v-else class="space-y-3">
                            <div class="flex items-center gap-2">
                              <input
                                class="form-input flex-1 bg-gray-50 font-mono text-xs"
                                readonly
                                type="text"
                                :value="setupTokenAuthUrl"
                              />
                              <button
                                class="rounded-lg bg-gray-100 px-3 py-2 transition-colors hover:bg-gray-200"
                                title="复制链接"
                                @click="copySetupTokenAuthUrl"
                              >
                                <i
                                  :class="
                                    setupTokenCopied ? 'fas fa-check text-green-500' : 'fas fa-copy'
                                  "
                                />
                              </button>
                            </div>
                            <button
                              class="text-xs text-blue-600 hover:text-blue-700"
                              @click="regenerateSetupTokenAuthUrl"
                            >
                              <i class="fas fa-sync-alt mr-1" />重新生成
                            </button>
                          </div>
                        </div>
                      </div>
                    </div>

                    <!-- 步骤2: 访问链接并授权 -->
                    <div class="rounded-lg border border-blue-300 bg-white/80 p-4">
                      <div class="flex items-start gap-3">
                        <div
                          class="flex h-6 w-6 flex-shrink-0 items-center justify-center rounded-full bg-blue-600 text-xs font-bold text-white"
                        >
                          2
                        </div>
                        <div class="flex-1">
                          <p class="mb-2 font-medium text-blue-900">在浏览器中打开链接并完成授权</p>
                          <p class="mb-2 text-sm text-blue-700">
                            请在新标签页中打开授权链接，登录您的 Claude 账户并授权 Claude Code。
                          </p>
                          <div class="rounded border border-yellow-300 bg-yellow-50 p-3">
                            <p class="text-xs text-yellow-800">
                              <i class="fas fa-exclamation-triangle mr-1" />
                              <strong>注意：</strong
                              >如果您设置了代理，请确保浏览器也使用相同的代理访问授权页面。
                            </p>
                          </div>
                        </div>
                      </div>
                    </div>

                    <!-- 步骤3: 输入授权码 -->
                    <div class="rounded-lg border border-blue-300 bg-white/80 p-4">
                      <div class="flex items-start gap-3">
                        <div
                          class="flex h-6 w-6 flex-shrink-0 items-center justify-center rounded-full bg-blue-600 text-xs font-bold text-white"
                        >
                          3
                        </div>
                        <div class="flex-1">
                          <p class="mb-2 font-medium text-blue-900">输入 Authorization Code</p>
                          <p class="mb-3 text-sm text-blue-700">
                            授权完成后，从返回页面复制 Authorization Code，并粘贴到下方输入框：
                          </p>
                          <div class="space-y-3">
                            <div>
                              <label class="mb-2 block text-sm font-semibold text-gray-700">
                                <i class="fas fa-key mr-2 text-blue-500" />Authorization Code
                              </label>
                              <textarea
                                v-model="setupTokenAuthCode"
                                class="form-input w-full resize-none font-mono text-sm"
                                placeholder="粘贴从Claude Code授权页面获取的Authorization Code..."
                                rows="3"
                              />
                            </div>
                            <p class="mt-2 text-xs text-gray-500">
                              <i class="fas fa-info-circle mr-1" />
                              请粘贴从Claude Code授权页面复制的Authorization Code
                            </p>
                          </div>
                        </div>
                      </div>
                    </div>
                  </div>
                </div>
              </div>
            </div>
          </div>

          <div class="flex gap-3 pt-4">
            <button
              class="flex-1 rounded-xl bg-gray-100 px-6 py-3 font-semibold text-gray-700 transition-colors hover:bg-gray-200"
              type="button"
              @click="oauthStep = 1"
            >
              上一步
            </button>
            <button
              class="btn btn-primary flex-1 px-6 py-3 font-semibold"
              :disabled="!canExchangeSetupToken || setupTokenExchanging"
              type="button"
              @click="exchangeSetupTokenCode"
            >
              <div v-if="setupTokenExchanging" class="loading-spinner mr-2" />
              {{ setupTokenExchanging ? '验证中...' : '完成授权' }}
            </button>
          </div>
        </div>

        <!-- 编辑模式 -->
        <div v-if="isEdit" class="space-y-6">
          <!-- 基本信息 -->
          <div>
            <label class="mb-3 block text-sm font-semibold text-gray-700">账户名称</label>
            <input
              v-model="form.name"
              class="form-input w-full"
              placeholder="为账户设置一个易识别的名称"
              required
              type="text"
            />
          </div>

          <div>
            <label class="mb-3 block text-sm font-semibold text-gray-700">描述 (可选)</label>
            <textarea
              v-model="form.description"
              class="form-input w-full resize-none"
              placeholder="账户用途说明..."
              rows="3"
            />
          </div>

          <div>
            <label class="mb-3 block text-sm font-semibold text-gray-700">账户类型</label>
            <div class="flex gap-4">
              <label class="flex cursor-pointer items-center">
                <input v-model="form.accountType" class="mr-2" type="radio" value="shared" />
                <span class="text-sm text-gray-700">共享账户</span>
              </label>
              <label class="flex cursor-pointer items-center">
                <input v-model="form.accountType" class="mr-2" type="radio" value="dedicated" />
                <span class="text-sm text-gray-700">专属账户</span>
              </label>
              <label class="flex cursor-pointer items-center">
                <input v-model="form.accountType" class="mr-2" type="radio" value="group" />
                <span class="text-sm text-gray-700">分组调度</span>
              </label>
            </div>
            <p class="mt-2 text-xs text-gray-500">
              共享账户：供所有API Key使用；专属账户：仅供特定API
              Key使用；分组调度：加入分组供分组内调度
            </p>
          </div>

          <!-- 分组选择器 -->
          <div v-if="form.accountType === 'group'">
            <label class="mb-3 block text-sm font-semibold text-gray-700">选择分组 *</label>
            <div class="flex gap-2">
              <select v-model="form.groupId" class="form-input flex-1" required>
                <option value="">请选择分组</option>
                <option v-for="group in filteredGroups" :key="group.id" :value="group.id">
                  {{ group.name }} ({{ group.memberCount || 0 }} 个成员)
                </option>
                <option value="__new__">+ 新建分组</option>
              </select>
              <button
                class="rounded-md border border-gray-300 bg-white px-3 py-2 text-sm font-medium text-gray-700 hover:bg-gray-50 focus:outline-none focus:ring-2 focus:ring-blue-500 focus:ring-offset-2"
                type="button"
                @click="refreshGroups"
              >
                <i class="fas fa-sync-alt" :class="{ 'animate-spin': loadingGroups }" />
              </button>
            </div>
          </div>

          <!-- Gemini 项目 ID 字段 -->
          <div v-if="form.platform === 'gemini'">
            <label class="mb-3 block text-sm font-semibold text-gray-700">项目 ID (可选)</label>
            <input
              v-model="form.projectId"
              class="form-input w-full"
              placeholder="例如：verdant-wares-464411-k9"
              type="text"
            />
            <p class="mt-2 text-xs text-gray-500">Google Cloud/Workspace 账号可能需要提供项目 ID</p>
          </div>

          <!-- Claude 订阅类型选择（编辑模式） -->
          <div v-if="form.platform === 'claude'">
            <label class="mb-3 block text-sm font-semibold text-gray-700">订阅类型</label>
            <div class="flex gap-4">
              <label class="flex cursor-pointer items-center">
                <input
                  v-model="form.subscriptionType"
                  class="mr-2"
                  type="radio"
                  value="claude_max"
                />
                <span class="text-sm text-gray-700">Claude Max</span>
              </label>
              <label class="flex cursor-pointer items-center">
                <input
                  v-model="form.subscriptionType"
                  class="mr-2"
                  type="radio"
                  value="claude_pro"
                />
                <span class="text-sm text-gray-700">Claude Pro</span>
              </label>
            </div>
            <p class="mt-2 text-xs text-gray-500">
              <i class="fas fa-info-circle mr-1" />
              Pro 账号不支持 Claude Opus 4 模型
            </p>
          </div>

          <!-- Claude、Claude Console和Bedrock的优先级设置（编辑模式） -->
          <div
            v-if="
              form.platform === 'claude' ||
              form.platform === 'claude-console' ||
              form.platform === 'bedrock'
            "
          >
            <label class="mb-3 block text-sm font-semibold text-gray-700">调度优先级 (1-100)</label>
            <input
              v-model.number="form.priority"
              class="form-input w-full"
              max="100"
              min="1"
              placeholder="数字越小优先级越高"
              type="number"
            />
            <p class="mt-1 text-xs text-gray-500">数字越小优先级越高，建议范围：1-100</p>
          </div>

          <!-- 上游重置时间设置（编辑模式） -->
          <div
            v-if="
              form.platform === 'claude' ||
              form.platform === 'claude-console' ||
              form.platform === 'bedrock'
            "
          >
            <label class="mb-3 block text-sm font-semibold text-gray-700">
              上游重置时间 (可选)
            </label>
            <div class="flex gap-2">
              <!-- 时间类型选择 -->
              <select
                v-model="upstreamResetTimeType"
                class="form-input w-32"
                @change="onResetTimeTypeChange"
              >
                <option value="none">不设置</option>
                <option value="daily">每日重置</option>
                <option value="specific">特定时间</option>
                <option value="custom">自定义格式</option>
              </select>

              <!-- 每日重置时间选择器 -->
              <input
                v-if="upstreamResetTimeType === 'daily'"
                v-model="dailyResetTime"
                class="form-input flex-1"
                placeholder="选择每日重置时间"
                type="time"
                @change="onDailyTimeChange"
              />

              <!-- 特定日期时间选择器 -->
              <input
                v-if="upstreamResetTimeType === 'specific'"
                v-model="specificResetDateTime"
                class="form-input flex-1"
                placeholder="选择特定重置时间"
                type="datetime-local"
                @change="onSpecificTimeChange"
              />

              <!-- 自定义格式输入框 -->
              <input
                v-if="upstreamResetTimeType === 'custom' || upstreamResetTimeType === 'none'"
                v-model="form.upstreamResetTime"
                class="form-input flex-1"
                placeholder="例如：14:30 或 2024-08-18 14:30:00"
                type="text"
              />
            </div>
            <p class="mt-1 text-xs text-gray-500">
              设置上游限流重置的具体时间，到达此时间将自动解除智能限流。
              <br />
              每日重置：每天固定时间重置；特定时间：指定具体的日期和时间；自定义：手动输入格式
            </p>
          </div>

          <!-- Claude Console 特定字段（编辑模式）-->
          <div v-if="form.platform === 'claude-console'" class="space-y-4">
            <div>
              <label class="mb-3 block text-sm font-semibold text-gray-700">API URL</label>
              <input
                v-model="form.apiUrl"
                class="form-input w-full"
                placeholder="例如：https://api.example.com"
                required
                type="text"
              />
            </div>

            <div>
              <label class="mb-3 block text-sm font-semibold text-gray-700">API Key</label>
              <input
                v-model="form.apiKey"
                class="form-input w-full"
                placeholder="留空表示不更新"
                type="password"
              />
              <p class="mt-1 text-xs text-gray-500">留空表示不更新 API Key</p>
            </div>

            <div>
              <label class="mb-3 block text-sm font-semibold text-gray-700"
                >模型映射表 (可选)</label
              >
              <div class="mb-3 rounded-lg bg-blue-50 p-3">
                <p class="text-xs text-blue-700">
                  <i class="fas fa-info-circle mr-1" />
                  留空表示支持所有模型且不修改请求。配置映射后，左侧模型会被识别为支持的模型，右侧是实际发送的模型。
                </p>
              </div>

              <!-- 模型映射表 -->
              <div class="mb-3 space-y-2">
                <div
                  v-for="(mapping, index) in modelMappings"
                  :key="index"
                  class="flex items-center gap-2"
                >
                  <input
                    v-model="mapping.from"
                    class="form-input flex-1"
                    placeholder="原始模型名称"
                    type="text"
                  />
                  <i class="fas fa-arrow-right text-gray-400" />
                  <input
                    v-model="mapping.to"
                    class="form-input flex-1"
                    placeholder="映射后的模型名称"
                    type="text"
                  />
                  <button
                    class="rounded-lg p-2 text-red-500 transition-colors hover:bg-red-50"
                    type="button"
                    @click="removeModelMapping(index)"
                  >
                    <i class="fas fa-trash" />
                  </button>
                </div>
              </div>

              <!-- 添加映射按钮 -->
              <button
                class="w-full rounded-lg border-2 border-dashed border-gray-300 px-4 py-2 text-gray-600 transition-colors hover:border-gray-400 hover:text-gray-700"
                type="button"
                @click="addModelMapping"
              >
                <i class="fas fa-plus mr-2" />
                添加模型映射
              </button>

              <!-- 快捷添加按钮 -->
              <div class="mt-3 flex flex-wrap gap-2">
                <button
                  class="rounded-lg bg-blue-100 px-3 py-1 text-xs text-blue-700 transition-colors hover:bg-blue-200"
                  type="button"
                  @click="addPresetMapping('claude-sonnet-4-20250514', 'claude-sonnet-4-20250514')"
                >
                  + Sonnet 4
                </button>
                <button
                  class="rounded-lg bg-purple-100 px-3 py-1 text-xs text-purple-700 transition-colors hover:bg-purple-200"
                  type="button"
                  @click="addPresetMapping('claude-opus-4-1-20250805', 'claude-opus-4-1-20250805')"
                >
                  + Opus 4.1
                </button>
                <button
                  class="rounded-lg bg-green-100 px-3 py-1 text-xs text-green-700 transition-colors hover:bg-green-200"
                  type="button"
                  @click="
                    addPresetMapping('claude-3-5-haiku-20241022', 'claude-3-5-haiku-20241022')
                  "
                >
                  + Haiku 3.5
                </button>
                <button
                  class="rounded-lg bg-orange-100 px-3 py-1 text-xs text-orange-700 transition-colors hover:bg-orange-200"
                  type="button"
                  @click="addPresetMapping('claude-opus-4-1-20250805', 'claude-sonnet-4-20250514')"
                >
                  + Opus 4.1 → Sonnet 4
                </button>
              </div>
              <p class="mt-1 text-xs text-gray-500">
                留空表示支持所有模型。如果指定模型，请求中的模型不在列表内将不会调度到此账号
              </p>
            </div>

            <div>
              <label class="mb-3 block text-sm font-semibold text-gray-700"
                >自定义 User-Agent (可选)</label
              >
              <input
                v-model="form.userAgent"
                class="form-input w-full"
                placeholder="留空则透传客户端 User-Agent"
                type="text"
              />
              <p class="mt-1 text-xs text-gray-500">
                留空时将自动使用客户端的 User-Agent，仅在需要固定特定 UA 时填写
              </p>
            </div>

            <div>
              <label class="mb-3 block text-sm font-semibold text-gray-700">限流机制</label>
              <div class="mb-3">
                <label class="inline-flex cursor-pointer items-center">
                  <input
                    v-model="form.enableRateLimit"
                    class="mr-2 rounded border-gray-300 text-blue-600 focus:border-blue-500 focus:ring focus:ring-blue-200"
                    type="checkbox"
                  />
                  <span class="text-sm text-gray-700">启用限流机制</span>
                </label>
                <p class="mt-1 text-xs text-gray-500">
                  启用后，当账号返回429错误时将暂停调度一段时间
                </p>
              </div>

              <div v-if="form.enableRateLimit">
                <label class="mb-3 block text-sm font-semibold text-gray-700"
                  >限流时间 (分钟)</label
                >
                <input
                  v-model.number="form.rateLimitDuration"
                  class="form-input w-full"
                  min="1"
                  type="number"
                />
                <p class="mt-1 text-xs text-gray-500">账号被限流后暂停调度的时间（分钟）</p>
              </div>
            </div>
          </div>

          <!-- Bedrock 特定字段（编辑模式）-->
          <div v-if="form.platform === 'bedrock'" class="space-y-4">
            <div>
              <label class="mb-3 block text-sm font-semibold text-gray-700">AWS 访问密钥 ID</label>
              <input
                v-model="form.accessKeyId"
                class="form-input w-full"
                placeholder="留空表示不更新"
                type="text"
              />
              <p class="mt-1 text-xs text-gray-500">留空表示不更新 AWS Access Key ID</p>
            </div>

            <div>
              <label class="mb-3 block text-sm font-semibold text-gray-700">AWS 秘密访问密钥</label>
              <input
                v-model="form.secretAccessKey"
                class="form-input w-full"
                placeholder="留空表示不更新"
                type="password"
              />
              <p class="mt-1 text-xs text-gray-500">留空表示不更新 AWS Secret Access Key</p>
            </div>

            <div>
              <label class="mb-3 block text-sm font-semibold text-gray-700">AWS 区域</label>
              <input
                v-model="form.region"
                class="form-input w-full"
                placeholder="例如：us-east-1"
                type="text"
              />
              <div class="mt-2 rounded-lg border border-blue-200 bg-blue-50 p-3">
                <div class="flex items-start gap-2">
                  <i class="fas fa-info-circle mt-0.5 text-blue-600" />
                  <div class="text-xs text-blue-700">
                    <p class="mb-1 font-medium">常用 AWS 区域参考：</p>
                    <div class="grid grid-cols-2 gap-1 text-xs">
                      <span>• us-east-1 (美国东部)</span>
                      <span>• us-west-2 (美国西部)</span>
                      <span>• eu-west-1 (欧洲爱尔兰)</span>
                      <span>• ap-southeast-1 (新加坡)</span>
                      <span>• ap-northeast-1 (东京)</span>
                      <span>• eu-central-1 (法兰克福)</span>
                    </div>
                  </div>
                </div>
              </div>
            </div>

            <div>
              <label class="mb-3 block text-sm font-semibold text-gray-700">会话令牌 (可选)</label>
              <input
                v-model="form.sessionToken"
                class="form-input w-full"
                placeholder="留空表示不更新"
                type="password"
              />
            </div>

            <div>
              <label class="mb-3 block text-sm font-semibold text-gray-700"
                >默认主模型 (可选)</label
              >
              <input
                v-model="form.defaultModel"
                class="form-input w-full"
                placeholder="例如：us.anthropic.claude-sonnet-4-20250514-v1:0"
                type="text"
              />
              <p class="mt-1 text-xs text-gray-500">
                留空将使用系统默认模型。支持 inference profile ID 或 ARN
              </p>
            </div>

            <div>
              <label class="mb-3 block text-sm font-semibold text-gray-700"
                >小快速模型 (可选)</label
              >
              <input
                v-model="form.smallFastModel"
                class="form-input w-full"
                placeholder="例如：us.anthropic.claude-3-5-haiku-20241022-v1:0"
                type="text"
              />
              <p class="mt-1 text-xs text-gray-500">用于快速响应的轻量级模型，留空将使用系统默认</p>
            </div>

            <div>
              <label class="mb-3 block text-sm font-semibold text-gray-700">限流机制</label>
              <div class="mb-3">
                <label class="inline-flex cursor-pointer items-center">
                  <input
                    v-model="form.enableRateLimit"
                    class="mr-2 rounded border-gray-300 text-blue-600 focus:border-blue-500 focus:ring focus:ring-blue-200"
                    type="checkbox"
                  />
                  <span class="text-sm text-gray-700">启用限流机制</span>
                </label>
                <p class="mt-1 text-xs text-gray-500">
                  启用后，当账号返回429错误时将暂停调度一段时间
                </p>
              </div>

              <div v-if="form.enableRateLimit">
                <label class="mb-3 block text-sm font-semibold text-gray-700"
                  >限流时间 (分钟)</label
                >
                <input
                  v-model.number="form.rateLimitDuration"
                  class="form-input w-full"
                  min="1"
                  type="number"
                />
                <p class="mt-1 text-xs text-gray-500">账号被限流后暂停调度的时间（分钟）</p>
              </div>
            </div>
          </div>

          <!-- Token 更新 -->
          <div
            v-if="form.platform !== 'claude-console' && form.platform !== 'bedrock'"
            class="rounded-lg border border-amber-200 bg-amber-50 p-4"
          >
            <div class="mb-4 flex items-start gap-3">
              <div
                class="mt-1 flex h-8 w-8 flex-shrink-0 items-center justify-center rounded-lg bg-amber-500"
              >
                <i class="fas fa-key text-sm text-white" />
              </div>
              <div>
                <h5 class="mb-2 font-semibold text-amber-900">更新 Token</h5>
                <p class="mb-2 text-sm text-amber-800">
                  可以更新 Access Token 和 Refresh Token。为了安全起见，不会显示当前的 Token 值。
                </p>
                <p class="text-xs text-amber-600">💡 留空表示不更新该字段。</p>
              </div>
            </div>

            <div class="space-y-4">
              <div>
                <label class="mb-3 block text-sm font-semibold text-gray-700"
                  >新的 Access Token</label
                >
                <textarea
                  v-model="form.accessToken"
                  class="form-input w-full resize-none font-mono text-xs"
                  placeholder="留空表示不更新..."
                  rows="4"
                />
              </div>

              <div>
                <label class="mb-3 block text-sm font-semibold text-gray-700"
                  >新的 Refresh Token</label
                >
                <textarea
                  v-model="form.refreshToken"
                  class="form-input w-full resize-none font-mono text-xs"
                  placeholder="留空表示不更新..."
                  rows="4"
                />
              </div>
            </div>
          </div>

          <!-- 代理设置 -->
          <ProxyConfig v-model="form.proxy" />

          <div class="flex gap-3 pt-4">
            <button
              class="flex-1 rounded-xl bg-gray-100 px-6 py-3 font-semibold text-gray-700 transition-colors hover:bg-gray-200"
              type="button"
              @click="$emit('close')"
            >
              取消
            </button>
            <button
              class="btn btn-primary flex-1 px-6 py-3 font-semibold"
              :disabled="loading"
              type="button"
              @click="updateAccount"
            >
              <div v-if="loading" class="loading-spinner mr-2" />
              {{ loading ? '更新中...' : '更新' }}
            </button>
          </div>
        </div>
      </div>
    </div>

    <!-- 确认弹窗 -->
    <ConfirmModal
      :cancel-text="confirmOptions.cancelText"
      :confirm-text="confirmOptions.confirmText"
      :message="confirmOptions.message"
      :show="showConfirmModal"
      :title="confirmOptions.title"
      @cancel="handleCancel"
      @confirm="handleConfirm"
    />

    <!-- 分组管理模态框 -->
    <GroupManagementModal
      v-if="showGroupManagement"
      @close="showGroupManagement = false"
      @refresh="handleGroupRefresh"
    />
  </Teleport>
</template>

<script setup>
import { ref, computed, watch, nextTick } from 'vue'
import { showToast } from '@/utils/toast'
import { apiClient } from '@/config/api'
import { useAccountsStore } from '@/stores/accounts'
import { useConfirm } from '@/composables/useConfirm'
import ProxyConfig from './ProxyConfig.vue'
import OAuthFlow from './OAuthFlow.vue'
import ConfirmModal from '@/components/common/ConfirmModal.vue'
import GroupManagementModal from './GroupManagementModal.vue'

const props = defineProps({
  account: {
    type: Object,
    default: null
  }
})

const emit = defineEmits(['close', 'success'])

const accountsStore = useAccountsStore()
const { showConfirmModal, confirmOptions, showConfirm, handleConfirm, handleCancel } = useConfirm()

// 是否为编辑模式
const isEdit = computed(() => !!props.account)
const show = ref(true)

// OAuth步骤
const oauthStep = ref(1)
const loading = ref(false)

// Setup Token 相关状态
const setupTokenLoading = ref(false)
const setupTokenExchanging = ref(false)
const setupTokenAuthUrl = ref('')
const setupTokenAuthCode = ref('')
const setupTokenCopied = ref(false)
const setupTokenSessionId = ref('')

// 上游重置时间相关状态
const upstreamResetTimeType = ref('none') // none, daily, specific, custom
const dailyResetTime = ref('') // HH:MM 格式
const specificResetDateTime = ref('') // datetime-local 格式

// 初始化代理配置
const initProxyConfig = () => {
  if (props.account?.proxy && props.account.proxy.host && props.account.proxy.port) {
    return {
      enabled: true,
      type: props.account.proxy.type || 'socks5',
      host: props.account.proxy.host,
      port: props.account.proxy.port,
      username: props.account.proxy.username || '',
      password: props.account.proxy.password || ''
    }
  }
  return {
    enabled: false,
    type: 'socks5',
    host: '',
    port: '',
    username: '',
    password: ''
  }
}

// 表单数据
const form = ref({
  platform: props.account?.platform || 'claude',
  addType: props.account?.platform === 'gemini' ? 'oauth' : 'setup-token',
  name: props.account?.name || '',
  description: props.account?.description || '',
  accountType: props.account?.accountType || 'shared',
  subscriptionType: 'claude_max', // 默认为 Claude Max，兼容旧数据
  groupId: '',
  projectId: props.account?.projectId || '',
  idToken: '',
  accessToken: '',
  refreshToken: '',
  // 官方 Claude（非 Console）可选：自定义官网 API 地址
  officialApiUrl: '',
  proxy: initProxyConfig(),
  // Claude Console 特定字段
  apiUrl: props.account?.apiUrl || '',
  apiKey: props.account?.apiKey || '',
  priority: props.account?.priority || 50,
  // 上游重置时间（智能限流功能）
  upstreamResetTime: props.account?.upstreamResetTime || '',
  supportedModels: (() => {
    const models = props.account?.supportedModels
    if (!models) return ''
    // 处理对象格式（Claude Console 的新格式）
    if (typeof models === 'object' && !Array.isArray(models)) {
      return Object.keys(models).join('\n')
    }
    // 处理数组格式（向后兼容）
    if (Array.isArray(models)) {
      return models.join('\n')
    }
    return ''
  })(),
  userAgent: props.account?.userAgent || '',
  enableRateLimit: props.account ? props.account.rateLimitDuration > 0 : true,
  rateLimitDuration: props.account?.rateLimitDuration || 60,
  // Bedrock 特定字段
  accessKeyId: props.account?.accessKeyId || '',
  secretAccessKey: props.account?.secretAccessKey || '',
  region: props.account?.region || '',
  sessionToken: props.account?.sessionToken || '',
  defaultModel: props.account?.defaultModel || '',
  smallFastModel: props.account?.smallFastModel || ''
})

// 模型映射表数据
const modelMappings = ref([])

// 初始化模型映射表
const initModelMappings = () => {
  if (props.account?.supportedModels) {
    // 如果是对象格式（新的映射表）
    if (
      typeof props.account.supportedModels === 'object' &&
      !Array.isArray(props.account.supportedModels)
    ) {
      modelMappings.value = Object.entries(props.account.supportedModels).map(([from, to]) => ({
        from,
        to
      }))
    } else if (Array.isArray(props.account.supportedModels)) {
      // 如果是数组格式（旧格式），转换为映射表
      modelMappings.value = props.account.supportedModels.map((model) => ({
        from: model,
        to: model
      }))
    }
  }
}

// 表单验证错误
const errors = ref({
  name: '',
  idToken: '',
  accessToken: '',
  apiUrl: '',
  apiKey: '',
  accessKeyId: '',
  secretAccessKey: '',
  region: ''
})

// 计算是否可以进入下一步
const canProceed = computed(() => {
  return form.value.name?.trim() && form.value.platform
})

// 计算是否可以交换Setup Token code
const canExchangeSetupToken = computed(() => {
  return setupTokenAuthUrl.value && setupTokenAuthCode.value.trim()
})

// // 计算是否可以创建
// const canCreate = computed(() => {
//   if (form.value.addType === 'manual') {
//     return form.value.name?.trim() && form.value.accessToken?.trim()
//   }
//   return form.value.name?.trim()
// })

// 下一步
const nextStep = async () => {
  // 清除之前的错误
  errors.value.name = ''

  if (!canProceed.value) {
    if (!form.value.name || form.value.name.trim() === '') {
      errors.value.name = '请填写账户名称'
    }
    return
  }

  // 分组类型验证
  if (
    form.value.accountType === 'group' &&
    (!form.value.groupId || form.value.groupId.trim() === '')
  ) {
    showToast('请选择一个分组', 'error')
    return
  }

  // 对于Gemini账户，检查项目 ID
  if (form.value.platform === 'gemini' && oauthStep.value === 1 && form.value.addType === 'oauth') {
    if (!form.value.projectId || form.value.projectId.trim() === '') {
      // 使用自定义确认弹窗
      const confirmed = await showConfirm(
        '项目 ID 未填写',
        '您尚未填写项目 ID。\n\n如果您的Google账号绑定了Google Cloud或被识别为Workspace账号，需要提供项目 ID。\n如果您使用的是普通个人账号，可以继续不填写。',
        '继续',
        '返回填写'
      )
      if (!confirmed) {
        return
      }
    }
  }

  oauthStep.value = 2
}

// Setup Token 相关方法
// 生成Setup Token授权URL
const generateSetupTokenAuthUrl = async () => {
  setupTokenLoading.value = true
  try {
    const proxyConfig = form.value.proxy?.enabled
      ? {
          proxy: {
            type: form.value.proxy.type,
            host: form.value.proxy.host,
            port: parseInt(form.value.proxy.port),
            username: form.value.proxy.username || null,
            password: form.value.proxy.password || null
          }
        }
      : {}

    const result = await accountsStore.generateClaudeSetupTokenUrl(proxyConfig)
    setupTokenAuthUrl.value = result.authUrl
    setupTokenSessionId.value = result.sessionId
  } catch (error) {
    showToast(error.message || '生成Setup Token授权链接失败', 'error')
  } finally {
    setupTokenLoading.value = false
  }
}

// 重新生成Setup Token授权URL
const regenerateSetupTokenAuthUrl = () => {
  setupTokenAuthUrl.value = ''
  setupTokenAuthCode.value = ''
  generateSetupTokenAuthUrl()
}

// 复制Setup Token授权URL
const copySetupTokenAuthUrl = async () => {
  try {
    await navigator.clipboard.writeText(setupTokenAuthUrl.value)
    setupTokenCopied.value = true
    showToast('链接已复制', 'success')
    setTimeout(() => {
      setupTokenCopied.value = false
    }, 2000)
  } catch (error) {
    // 降级方案 - 使用 textarea 替代 input，禁用 ESLint 警告
    const textarea = document.createElement('textarea')
    textarea.value = setupTokenAuthUrl.value
    textarea.style.position = 'fixed'
    textarea.style.opacity = '0'
    document.body.appendChild(textarea)
    textarea.select()

    try {
      // eslint-disable-next-line
      const successful = document.execCommand('copy')
      if (successful) {
        setupTokenCopied.value = true
        showToast('链接已复制', 'success')
      } else {
        showToast('复制失败，请手动复制', 'error')
      }
    } catch (err) {
      showToast('复制失败，请手动复制', 'error')
    }

    document.body.removeChild(textarea)
    setTimeout(() => {
      setupTokenCopied.value = false
    }, 2000)
  }
}

// 交换Setup Token授权码
const exchangeSetupTokenCode = async () => {
  if (!canExchangeSetupToken.value) return

  setupTokenExchanging.value = true
  try {
    const data = {
      sessionId: setupTokenSessionId.value,
      callbackUrl: setupTokenAuthCode.value.trim()
    }

    // 添加代理配置（如果启用）
    if (form.value.proxy?.enabled) {
      data.proxy = {
        type: form.value.proxy.type,
        host: form.value.proxy.host,
        port: parseInt(form.value.proxy.port),
        username: form.value.proxy.username || null,
        password: form.value.proxy.password || null
      }
    }

    const tokenInfo = await accountsStore.exchangeClaudeSetupTokenCode(data)

    // 调用相同的成功处理函数
    await handleOAuthSuccess(tokenInfo)
  } catch (error) {
    showToast(error.message || 'Setup Token授权失败，请检查授权码是否正确', 'error')
  } finally {
    setupTokenExchanging.value = false
  }
}

// 处理OAuth成功
const handleOAuthSuccess = async (tokenInfo) => {
  loading.value = true
  try {
    const data = {
      name: form.value.name,
      description: form.value.description,
      accountType: form.value.accountType,
      groupId: form.value.accountType === 'group' ? form.value.groupId : undefined,
      proxy: form.value.proxy.enabled
        ? {
            type: form.value.proxy.type,
            host: form.value.proxy.host,
            port: parseInt(form.value.proxy.port),
            username: form.value.proxy.username || null,
            password: form.value.proxy.password || null
          }
        : null
    }

    if (form.value.platform === 'claude') {
      // Claude使用claudeAiOauth字段
      data.claudeAiOauth = tokenInfo.claudeAiOauth || tokenInfo
      data.priority = form.value.priority || 50
<<<<<<< HEAD
      if (form.value.upstreamResetTime && form.value.upstreamResetTime.trim()) {
        data.upstreamResetTime = form.value.upstreamResetTime.trim()
=======
      // 添加订阅类型信息
      data.subscriptionInfo = {
        accountType: form.value.subscriptionType || 'claude_max',
        hasClaudeMax: form.value.subscriptionType === 'claude_max',
        hasClaudePro: form.value.subscriptionType === 'claude_pro',
        manuallySet: true // 标记为手动设置
>>>>>>> 138c1d8b
      }
    } else if (form.value.platform === 'gemini') {
      // Gemini使用geminiOauth字段
      data.geminiOauth = tokenInfo.tokens || tokenInfo
      if (form.value.projectId) {
        data.projectId = form.value.projectId
      }
    } else if (form.value.platform === 'openai') {
      data.openaiOauth = tokenInfo.tokens || tokenInfo
      data.accountInfo = tokenInfo.accountInfo
      data.priority = form.value.priority || 50
    }

    let result
    if (form.value.platform === 'claude') {
      result = await accountsStore.createClaudeAccount(data)
    } else if (form.value.platform === 'openai') {
      result = await accountsStore.createOpenAIAccount(data)
    } else {
      result = await accountsStore.createGeminiAccount(data)
    }

    emit('success', result)
  } catch (error) {
    showToast(error.message || '账户创建失败', 'error')
  } finally {
    loading.value = false
  }
}

// 创建账户（手动模式）
const createAccount = async () => {
  // 清除之前的错误
  errors.value.name = ''
  errors.value.accessToken = ''
  errors.value.apiUrl = ''
  errors.value.apiKey = ''

  let hasError = false

  if (!form.value.name || form.value.name.trim() === '') {
    errors.value.name = '请填写账户名称'
    hasError = true
  }

  // Claude Console 验证
  if (form.value.platform === 'claude-console') {
    if (!form.value.apiUrl || form.value.apiUrl.trim() === '') {
      errors.value.apiUrl = '请填写 API URL'
      hasError = true
    }
    if (!form.value.apiKey || form.value.apiKey.trim() === '') {
      errors.value.apiKey = '请填写 API Key'
      hasError = true
    }
  } else if (form.value.platform === 'bedrock') {
    // Bedrock 验证
    if (!form.value.accessKeyId || form.value.accessKeyId.trim() === '') {
      errors.value.accessKeyId = '请填写 AWS 访问密钥 ID'
      hasError = true
    }
    if (!form.value.secretAccessKey || form.value.secretAccessKey.trim() === '') {
      errors.value.secretAccessKey = '请填写 AWS 秘密访问密钥'
      hasError = true
    }
    if (!form.value.region || form.value.region.trim() === '') {
      errors.value.region = '请选择 AWS 区域'
      hasError = true
    }
  } else if (form.value.addType === 'manual') {
    // 手动模式验证
    if (!form.value.accessToken || form.value.accessToken.trim() === '') {
      errors.value.accessToken = '请填写 Access Token'
      hasError = true
    }
    // OpenAI 平台需要验证 ID Token
    if (
      form.value.platform === 'openai' &&
      (!form.value.idToken || form.value.idToken.trim() === '')
    ) {
      errors.value.idToken = '请填写 ID Token'
      hasError = true
    }
  }

  // 分组类型验证
  if (
    form.value.accountType === 'group' &&
    (!form.value.groupId || form.value.groupId.trim() === '')
  ) {
    showToast('请选择一个分组', 'error')
    hasError = true
  }

  if (hasError) {
    return
  }

  loading.value = true
  try {
    const data = {
      name: form.value.name,
      description: form.value.description,
      accountType: form.value.accountType,
      groupId: form.value.accountType === 'group' ? form.value.groupId : undefined,
      proxy: form.value.proxy.enabled
        ? {
            type: form.value.proxy.type,
            host: form.value.proxy.host,
            port: parseInt(form.value.proxy.port),
            username: form.value.proxy.username || null,
            password: form.value.proxy.password || null
          }
        : null
    }

    if (form.value.platform === 'claude') {
      // Claude手动模式需要构建claudeAiOauth对象
      const expiresInMs = form.value.refreshToken
        ? 10 * 60 * 1000 // 10分钟
        : 365 * 24 * 60 * 60 * 1000 // 1年

      data.claudeAiOauth = {
        accessToken: form.value.accessToken,
        refreshToken: form.value.refreshToken || '',
        expiresAt: Date.now() + expiresInMs,
        scopes: ['user:inference']
      }
      // 传递可选的自定义官网 API 地址
      if (form.value.officialApiUrl && form.value.officialApiUrl.trim()) {
        data.officialApiUrl = form.value.officialApiUrl.trim()
      }
      data.priority = form.value.priority || 50
<<<<<<< HEAD
      if (form.value.upstreamResetTime && form.value.upstreamResetTime.trim()) {
        data.upstreamResetTime = form.value.upstreamResetTime.trim()
=======
      // 添加订阅类型信息
      data.subscriptionInfo = {
        accountType: form.value.subscriptionType || 'claude_max',
        hasClaudeMax: form.value.subscriptionType === 'claude_max',
        hasClaudePro: form.value.subscriptionType === 'claude_pro',
        manuallySet: true // 标记为手动设置
>>>>>>> 138c1d8b
      }
    } else if (form.value.platform === 'gemini') {
      // Gemini手动模式需要构建geminiOauth对象
      const expiresInMs = form.value.refreshToken
        ? 10 * 60 * 1000 // 10分钟
        : 365 * 24 * 60 * 60 * 1000 // 1年

      data.geminiOauth = {
        access_token: form.value.accessToken,
        refresh_token: form.value.refreshToken || '',
        scope: 'https://www.googleapis.com/auth/cloud-platform',
        token_type: 'Bearer',
        expiry_date: Date.now() + expiresInMs
      }

      if (form.value.projectId) {
        data.projectId = form.value.projectId
      }
    } else if (form.value.platform === 'openai') {
      // OpenAI手动模式需要构建openaiOauth对象
      const expiresInMs = form.value.refreshToken
        ? 10 * 60 * 1000 // 10分钟
        : 365 * 24 * 60 * 60 * 1000 // 1年

      data.openaiOauth = {
        idToken: form.value.idToken, // 使用用户输入的 ID Token
        accessToken: form.value.accessToken,
        refreshToken: form.value.refreshToken || '',
        expires_in: Math.floor(expiresInMs / 1000) // 转换为秒
      }

      // 手动模式下，尝试从 ID Token 解析用户信息
      let accountInfo = {
        accountId: '',
        chatgptUserId: '',
        organizationId: '',
        organizationRole: '',
        organizationTitle: '',
        planType: '',
        email: '',
        emailVerified: false
      }

      // 尝试解析 ID Token (JWT)
      if (form.value.idToken) {
        try {
          const idTokenParts = form.value.idToken.split('.')
          if (idTokenParts.length === 3) {
            const payload = JSON.parse(atob(idTokenParts[1]))
            const authClaims = payload['https://api.openai.com/auth'] || {}

            accountInfo = {
              accountId: authClaims.accountId || '',
              chatgptUserId: authClaims.chatgptUserId || '',
              organizationId: authClaims.organizationId || '',
              organizationRole: authClaims.organizationRole || '',
              organizationTitle: authClaims.organizationTitle || '',
              planType: authClaims.planType || '',
              email: payload.email || '',
              emailVerified: payload.email_verified || false
            }
          }
        } catch (e) {
          console.warn('Failed to parse ID Token:', e)
        }
      }

      data.accountInfo = accountInfo
      data.priority = form.value.priority || 50
    } else if (form.value.platform === 'claude-console') {
      // Claude Console 账户特定数据
      data.apiUrl = form.value.apiUrl
      data.apiKey = form.value.apiKey
      data.priority = form.value.priority || 50
      if (form.value.upstreamResetTime && form.value.upstreamResetTime.trim()) {
        data.upstreamResetTime = form.value.upstreamResetTime.trim()
      }
      data.supportedModels = convertMappingsToObject() || {}
      data.userAgent = form.value.userAgent || null
      // 如果不启用限流，传递 0 表示不限流
      data.rateLimitDuration = form.value.enableRateLimit ? form.value.rateLimitDuration || 60 : 0
    } else if (form.value.platform === 'bedrock') {
      // Bedrock 账户特定数据 - 构造 awsCredentials 对象
      data.awsCredentials = {
        accessKeyId: form.value.accessKeyId,
        secretAccessKey: form.value.secretAccessKey,
        sessionToken: form.value.sessionToken || null
      }
      data.region = form.value.region
      data.defaultModel = form.value.defaultModel || null
      data.smallFastModel = form.value.smallFastModel || null
      data.priority = form.value.priority || 50
<<<<<<< HEAD
      if (form.value.upstreamResetTime && form.value.upstreamResetTime.trim()) {
        data.upstreamResetTime = form.value.upstreamResetTime.trim()
      }
      data.rateLimitDuration = form.value.rateLimitDuration || 60
=======
      // 如果不启用限流，传递 0 表示不限流
      data.rateLimitDuration = form.value.enableRateLimit ? form.value.rateLimitDuration || 60 : 0
>>>>>>> 138c1d8b
    }

    let result
    if (form.value.platform === 'claude') {
      result = await accountsStore.createClaudeAccount(data)
    } else if (form.value.platform === 'claude-console') {
      result = await accountsStore.createClaudeConsoleAccount(data)
    } else if (form.value.platform === 'bedrock') {
      result = await accountsStore.createBedrockAccount(data)
    } else if (form.value.platform === 'openai') {
      result = await accountsStore.createOpenAIAccount(data)
    } else {
      result = await accountsStore.createGeminiAccount(data)
    }

    emit('success', result)
  } catch (error) {
    showToast(error.message || '账户创建失败', 'error')
  } finally {
    loading.value = false
  }
}

// 更新账户
const updateAccount = async () => {
  // 清除之前的错误
  errors.value.name = ''

  // 验证账户名称
  if (!form.value.name || form.value.name.trim() === '') {
    errors.value.name = '请填写账户名称'
    return
  }

  // 分组类型验证
  if (
    form.value.accountType === 'group' &&
    (!form.value.groupId || form.value.groupId.trim() === '')
  ) {
    showToast('请选择一个分组', 'error')
    return
  }

  // 对于Gemini账户，检查项目 ID
  if (form.value.platform === 'gemini') {
    if (!form.value.projectId || form.value.projectId.trim() === '') {
      // 使用自定义确认弹窗
      const confirmed = await showConfirm(
        '项目 ID 未填写',
        '您尚未填写项目 ID。\n\n如果您的Google账号绑定了Google Cloud或被识别为Workspace账号，需要提供项目 ID。\n如果您使用的是普通个人账号，可以继续不填写。',
        '继续保存',
        '返回填写'
      )
      if (!confirmed) {
        return
      }
    }
  }

  loading.value = true
  try {
    const data = {
      name: form.value.name,
      description: form.value.description,
      accountType: form.value.accountType,
      groupId: form.value.accountType === 'group' ? form.value.groupId : undefined,
      proxy: form.value.proxy.enabled
        ? {
            type: form.value.proxy.type,
            host: form.value.proxy.host,
            port: parseInt(form.value.proxy.port),
            username: form.value.proxy.username || null,
            password: form.value.proxy.password || null
          }
        : null
    }

    // 只有非空时才更新token
    if (form.value.accessToken || form.value.refreshToken) {
      if (props.account.platform === 'claude') {
        // Claude需要构建claudeAiOauth对象
        const expiresInMs = form.value.refreshToken
          ? 10 * 60 * 1000 // 10分钟
          : 365 * 24 * 60 * 60 * 1000 // 1年

        data.claudeAiOauth = {
          accessToken: form.value.accessToken || '',
          refreshToken: form.value.refreshToken || '',
          expiresAt: Date.now() + expiresInMs,
          scopes: ['user:inference']
        }
      } else if (props.account.platform === 'gemini') {
        // Gemini需要构建geminiOauth对象
        const expiresInMs = form.value.refreshToken
          ? 10 * 60 * 1000 // 10分钟
          : 365 * 24 * 60 * 60 * 1000 // 1年

        data.geminiOauth = {
          access_token: form.value.accessToken || '',
          refresh_token: form.value.refreshToken || '',
          scope: 'https://www.googleapis.com/auth/cloud-platform',
          token_type: 'Bearer',
          expiry_date: Date.now() + expiresInMs
        }
      } else if (props.account.platform === 'openai') {
        // OpenAI需要构建openaiOauth对象
        const expiresInMs = form.value.refreshToken
          ? 10 * 60 * 1000 // 10分钟
          : 365 * 24 * 60 * 60 * 1000 // 1年

        data.openaiOauth = {
          idToken: form.value.idToken || '', // 更新时使用用户输入的 ID Token
          accessToken: form.value.accessToken || '',
          refreshToken: form.value.refreshToken || '',
          expires_in: Math.floor(expiresInMs / 1000) // 转换为秒
        }
      }
    }

    if (props.account.platform === 'gemini' && form.value.projectId) {
      data.projectId = form.value.projectId
    }

<<<<<<< HEAD
    // 统一处理上游重置时间（支持所有平台）
    if (form.value.upstreamResetTime !== undefined) {
      data.upstreamResetTime = form.value.upstreamResetTime
        ? form.value.upstreamResetTime.trim()
        : null
    }

    // Claude 官方账号优先级更新
=======
    // Claude 官方账号优先级和订阅类型更新
>>>>>>> 138c1d8b
    if (props.account.platform === 'claude') {
      data.priority = form.value.priority || 50
      // 更新订阅类型信息
      data.subscriptionInfo = {
        accountType: form.value.subscriptionType || 'claude_max',
        hasClaudeMax: form.value.subscriptionType === 'claude_max',
        hasClaudePro: form.value.subscriptionType === 'claude_pro',
        manuallySet: true // 标记为手动设置
      }
    }

    // OpenAI 账号优先级更新
    if (props.account.platform === 'openai') {
      data.priority = form.value.priority || 50
    }

    // Claude Console 特定更新
    if (props.account.platform === 'claude-console') {
      data.apiUrl = form.value.apiUrl
      if (form.value.apiKey) {
        data.apiKey = form.value.apiKey
      }
      data.priority = form.value.priority || 50
      data.supportedModels = convertMappingsToObject() || {}
      data.userAgent = form.value.userAgent || null
      // 如果不启用限流，传递 0 表示不限流
      data.rateLimitDuration = form.value.enableRateLimit ? form.value.rateLimitDuration || 60 : 0
    }

    // Bedrock 特定更新
    if (props.account.platform === 'bedrock') {
      // 只有当有凭证变更时才构造 awsCredentials 对象
      if (form.value.accessKeyId || form.value.secretAccessKey || form.value.sessionToken) {
        data.awsCredentials = {}
        if (form.value.accessKeyId) {
          data.awsCredentials.accessKeyId = form.value.accessKeyId
        }
        if (form.value.secretAccessKey) {
          data.awsCredentials.secretAccessKey = form.value.secretAccessKey
        }
        if (form.value.sessionToken !== undefined) {
          data.awsCredentials.sessionToken = form.value.sessionToken || null
        }
      }
      if (form.value.region) {
        data.region = form.value.region
      }
      // 模型配置（支持设置为空来使用系统默认）
      data.defaultModel = form.value.defaultModel || null
      data.smallFastModel = form.value.smallFastModel || null
      data.priority = form.value.priority || 50
      // 如果不启用限流，传递 0 表示不限流
      data.rateLimitDuration = form.value.enableRateLimit ? form.value.rateLimitDuration || 60 : 0
    }

    if (props.account.platform === 'claude') {
      await accountsStore.updateClaudeAccount(props.account.id, data)
    } else if (props.account.platform === 'claude-console') {
      await accountsStore.updateClaudeConsoleAccount(props.account.id, data)
    } else if (props.account.platform === 'bedrock') {
      await accountsStore.updateBedrockAccount(props.account.id, data)
    } else if (props.account.platform === 'openai') {
      await accountsStore.updateOpenAIAccount(props.account.id, data)
    } else {
      await accountsStore.updateGeminiAccount(props.account.id, data)
    }

    emit('success')
  } catch (error) {
    showToast(error.message || '账户更新失败', 'error')
  } finally {
    loading.value = false
  }
}

// 监听表单名称变化，清除错误
watch(
  () => form.value.name,
  () => {
    if (errors.value.name && form.value.name?.trim()) {
      errors.value.name = ''
    }
  }
)

// 监听Access Token变化，清除错误
watch(
  () => form.value.accessToken,
  () => {
    if (errors.value.accessToken && form.value.accessToken?.trim()) {
      errors.value.accessToken = ''
    }
  }
)

// 监听API URL变化，清除错误
watch(
  () => form.value.apiUrl,
  () => {
    if (errors.value.apiUrl && form.value.apiUrl?.trim()) {
      errors.value.apiUrl = ''
    }
  }
)

// 监听API Key变化，清除错误
watch(
  () => form.value.apiKey,
  () => {
    if (errors.value.apiKey && form.value.apiKey?.trim()) {
      errors.value.apiKey = ''
    }
  }
)

// 分组相关数据
const groups = ref([])
const loadingGroups = ref(false)
const showGroupManagement = ref(false)

// 根据平台筛选分组
const filteredGroups = computed(() => {
  const platformFilter = form.value.platform === 'claude-console' ? 'claude' : form.value.platform
  return groups.value.filter((g) => g.platform === platformFilter)
})

// 加载分组列表
const loadGroups = async () => {
  loadingGroups.value = true
  try {
    const response = await apiClient.get('/admin/account-groups')
    groups.value = response.data || []
  } catch (error) {
    showToast('加载分组列表失败', 'error')
    groups.value = []
  } finally {
    loadingGroups.value = false
  }
}

// 刷新分组列表
const refreshGroups = async () => {
  await loadGroups()
  showToast('分组列表已刷新', 'success')
}

// 处理分组管理模态框刷新
const handleGroupRefresh = async () => {
  await loadGroups()
}

// 监听平台变化，重置表单
watch(
  () => form.value.platform,
  (newPlatform) => {
    // 处理添加方式的自动切换
    if (newPlatform === 'claude-console' || newPlatform === 'bedrock') {
      form.value.addType = 'manual' // Claude Console 和 Bedrock 只支持手动模式
    } else if (newPlatform === 'claude') {
      // 切换到 Claude 时，使用 Setup Token 作为默认方式
      form.value.addType = 'setup-token'
    } else if (newPlatform === 'gemini') {
      // 切换到 Gemini 时，使用 OAuth 作为默认方式
      form.value.addType = 'oauth'
    }

    // 平台变化时，清空分组选择
    if (form.value.accountType === 'group') {
      form.value.groupId = ''
    }
  }
)

// 监听Setup Token授权码输入，自动提取URL中的code参数
watch(setupTokenAuthCode, (newValue) => {
  if (!newValue || typeof newValue !== 'string') return

  const trimmedValue = newValue.trim()

  // 如果内容为空，不处理
  if (!trimmedValue) return

  // 检查是否是 URL 格式（包含 http:// 或 https://）
  const isUrl = trimmedValue.startsWith('http://') || trimmedValue.startsWith('https://')

  // 如果是 URL 格式
  if (isUrl) {
    // 检查是否是正确的 localhost:45462 开头的 URL
    if (trimmedValue.startsWith('http://localhost:45462')) {
      try {
        const url = new URL(trimmedValue)
        const code = url.searchParams.get('code')

        if (code) {
          // 成功提取授权码
          setupTokenAuthCode.value = code
          showToast('成功提取授权码！', 'success')
          console.log('Successfully extracted authorization code from URL')
        } else {
          // URL 中没有 code 参数
          showToast('URL 中未找到授权码参数，请检查链接是否正确', 'error')
        }
      } catch (error) {
        // URL 解析失败
        console.error('Failed to parse URL:', error)
        showToast('链接格式错误，请检查是否为完整的 URL', 'error')
      }
    } else {
      // 错误的 URL（不是 localhost:45462 开头）
      showToast('请粘贴以 http://localhost:45462 开头的链接', 'error')
    }
  }
  // 如果不是 URL，保持原值（兼容直接输入授权码）
})

// 监听账户类型变化
watch(
  () => form.value.accountType,
  (newType) => {
    if (newType === 'group') {
      // 如果选择分组类型，加载分组列表
      if (groups.value.length === 0) {
        loadGroups()
      }
    }
  }
)

// 监听分组选择
watch(
  () => form.value.groupId,
  (newGroupId) => {
    if (newGroupId === '__new__') {
      // 触发创建新分组
      form.value.groupId = ''
      showGroupManagement.value = true
    }
  }
)

// 添加模型映射
const addModelMapping = () => {
  modelMappings.value.push({ from: '', to: '' })
}

// 移除模型映射
const removeModelMapping = (index) => {
  modelMappings.value.splice(index, 1)
}

// 添加预设映射
const addPresetMapping = (from, to) => {
  // 检查是否已存在相同的映射
  const exists = modelMappings.value.some((mapping) => mapping.from === from)
  if (exists) {
    showToast(`模型 ${from} 的映射已存在`, 'info')
    return
  }

  modelMappings.value.push({ from, to })
  showToast(`已添加映射: ${from} → ${to}`, 'success')
}

// 将模型映射表转换为对象格式
const convertMappingsToObject = () => {
  const mapping = {}
  modelMappings.value.forEach((item) => {
    if (item.from && item.to) {
      mapping[item.from] = item.to
    }
  })
  return Object.keys(mapping).length > 0 ? mapping : null
}

// 监听账户变化，更新表单
watch(
  () => props.account,
  (newAccount) => {
    if (newAccount) {
      initModelMappings()
      // 重新初始化代理配置
      const proxyConfig =
        newAccount.proxy && newAccount.proxy.host && newAccount.proxy.port
          ? {
              enabled: true,
              type: newAccount.proxy.type || 'socks5',
              host: newAccount.proxy.host,
              port: newAccount.proxy.port,
              username: newAccount.proxy.username || '',
              password: newAccount.proxy.password || ''
            }
          : {
              enabled: false,
              type: 'socks5',
              host: '',
              port: '',
              username: '',
              password: ''
            }

      // 获取分组ID - 可能来自 groupId 字段或 groupInfo 对象
      let groupId = ''
      if (newAccount.accountType === 'group') {
        groupId = newAccount.groupId || (newAccount.groupInfo && newAccount.groupInfo.id) || ''
      }

      // 初始化订阅类型（从 subscriptionInfo 中提取，兼容旧数据默认为 claude_max）
      let subscriptionType = 'claude_max'
      if (newAccount.subscriptionInfo) {
        const info =
          typeof newAccount.subscriptionInfo === 'string'
            ? JSON.parse(newAccount.subscriptionInfo)
            : newAccount.subscriptionInfo

        if (info.accountType) {
          subscriptionType = info.accountType
        } else if (info.hasClaudeMax) {
          subscriptionType = 'claude_max'
        } else if (info.hasClaudePro) {
          subscriptionType = 'claude_pro'
        } else {
          subscriptionType = 'claude_free'
        }
      }

      form.value = {
        platform: newAccount.platform,
        addType: 'oauth',
        name: newAccount.name,
        description: newAccount.description || '',
        accountType: newAccount.accountType || 'shared',
        subscriptionType: subscriptionType,
        groupId: groupId,
        projectId: newAccount.projectId || '',
        accessToken: '',
        refreshToken: '',
        proxy: proxyConfig,
        // Claude Console 特定字段
        apiUrl: newAccount.apiUrl || '',
        apiKey: '', // 编辑模式不显示现有的 API Key
        priority: newAccount.priority || 50,
        supportedModels: (() => {
          const models = newAccount.supportedModels
          if (!models) return ''
          // 处理对象格式（Claude Console 的新格式）
          if (typeof models === 'object' && !Array.isArray(models)) {
            return Object.keys(models).join('\n')
          }
          // 处理数组格式（向后兼容）
          if (Array.isArray(models)) {
            return models.join('\n')
          }
          return ''
        })(),
        userAgent: newAccount.userAgent || '',
        enableRateLimit:
          newAccount.rateLimitDuration && newAccount.rateLimitDuration > 0 ? true : false,
        rateLimitDuration: newAccount.rateLimitDuration || 60,
        // Bedrock 特定字段
        accessKeyId: '', // 编辑模式不显示现有的访问密钥
        secretAccessKey: '', // 编辑模式不显示现有的秘密密钥
        region: newAccount.region || '',
        sessionToken: '', // 编辑模式不显示现有的会话令牌
        defaultModel: newAccount.defaultModel || '',
        smallFastModel: newAccount.smallFastModel || '',
        // 上游重置时间（智能限流功能）
        upstreamResetTime: newAccount.upstreamResetTime || ''
      }

      // 如果是分组类型，加载分组ID
      if (newAccount.accountType === 'group') {
        // 先加载分组列表
        loadGroups().then(() => {
          // 如果账户有 groupInfo，直接使用它的 groupId
          if (newAccount.groupInfo && newAccount.groupInfo.id) {
            form.value.groupId = newAccount.groupInfo.id
          } else {
            // 否则查找账户所属的分组
            groups.value.forEach((group) => {
              apiClient
                .get(`/admin/account-groups/${group.id}/members`)
                .then((response) => {
                  const members = response.data || []
                  if (members.some((m) => m.id === newAccount.id)) {
                    form.value.groupId = group.id
                  }
                })
                .catch(() => {})
            })
          }
        })
      }

      // 初始化上游重置时间选择器
      if (newAccount.upstreamResetTime) {
        // 使用 nextTick 确保表单数据更新后再初始化时间选择器
        nextTick(() => {
          initUpstreamResetTime(newAccount.upstreamResetTime)
        })
      }
    }
  },
  { immediate: true }
)

// 上游重置时间处理方法
const initUpstreamResetTime = (resetTime) => {
  if (!resetTime) {
    upstreamResetTimeType.value = 'none'
    dailyResetTime.value = ''
    specificResetDateTime.value = ''
    return
  }

  // 检查是否是 HH:MM 格式（每日重置）
  if (/^\d{1,2}:\d{2}$/.test(resetTime)) {
    upstreamResetTimeType.value = 'daily'
    dailyResetTime.value = resetTime
    specificResetDateTime.value = ''
  }
  // 检查是否是 YYYY-MM-DD HH:MM:SS 格式（特定时间）
  else if (/^\d{4}-\d{2}-\d{2} \d{1,2}:\d{2}:\d{2}$/.test(resetTime)) {
    upstreamResetTimeType.value = 'specific'
    dailyResetTime.value = ''
    // 转换为 datetime-local 格式
    try {
      const date = new Date(resetTime)
      if (!isNaN(date.getTime())) {
        const year = date.getFullYear()
        const month = String(date.getMonth() + 1).padStart(2, '0')
        const day = String(date.getDate()).padStart(2, '0')
        const hours = String(date.getHours()).padStart(2, '0')
        const minutes = String(date.getMinutes()).padStart(2, '0')
        specificResetDateTime.value = `${year}-${month}-${day}T${hours}:${minutes}`
      } else {
        // 解析失败，使用自定义格式
        upstreamResetTimeType.value = 'custom'
      }
    } catch (error) {
      upstreamResetTimeType.value = 'custom'
    }
  }
  // 其他格式使用自定义
  else {
    upstreamResetTimeType.value = 'custom'
    dailyResetTime.value = ''
    specificResetDateTime.value = ''
  }
}

const onResetTimeTypeChange = () => {
  if (upstreamResetTimeType.value === 'none') {
    form.value.upstreamResetTime = ''
    dailyResetTime.value = ''
    specificResetDateTime.value = ''
  }
}

const onDailyTimeChange = () => {
  if (dailyResetTime.value) {
    form.value.upstreamResetTime = dailyResetTime.value
  }
}

const onSpecificTimeChange = () => {
  if (specificResetDateTime.value) {
    // 将 datetime-local 格式转换为 YYYY-MM-DD HH:MM:SS 格式
    try {
      const date = new Date(specificResetDateTime.value)
      if (!isNaN(date.getTime())) {
        const year = date.getFullYear()
        const month = String(date.getMonth() + 1).padStart(2, '0')
        const day = String(date.getDate()).padStart(2, '0')
        const hours = String(date.getHours()).padStart(2, '0')
        const minutes = String(date.getMinutes()).padStart(2, '0')
        const seconds = String(date.getSeconds()).padStart(2, '0')
        form.value.upstreamResetTime = `${year}-${month}-${day} ${hours}:${minutes}:${seconds}`
      }
    } catch (error) {
      // 转换失败，保持原值
    }
  }
}

// 监听表单的 upstreamResetTime 变化，同步到相应的选择器
watch(
  () => form.value.upstreamResetTime,
  (newValue) => {
    if (newValue !== undefined) {
      initUpstreamResetTime(newValue)
    }
  }
)
</script><|MERGE_RESOLUTION|>--- conflicted
+++ resolved
@@ -719,7 +719,6 @@
                 </div>
               </div>
 
-<<<<<<< HEAD
               <!-- 官方 Claude（手动）可选：自定义 API 地址 -->
               <div v-if="form.platform === 'claude'" class="grid grid-cols-1 gap-4">
                 <div>
@@ -736,7 +735,8 @@
                     如填写，将在调用时以此地址替代默认官网地址。
                   </p>
                 </div>
-=======
+              </div>
+
               <!-- OpenAI 平台需要 ID Token -->
               <div v-if="form.platform === 'openai'">
                 <label class="mb-3 block text-sm font-semibold text-gray-700">ID Token *</label>
@@ -754,7 +754,6 @@
                 <p class="mt-2 text-xs text-gray-500">
                   ID Token 是 OpenAI OAuth 认证返回的 JWT token，包含用户信息和组织信息
                 </p>
->>>>>>> 138c1d8b
               </div>
 
               <div>
@@ -1879,17 +1878,15 @@
       // Claude使用claudeAiOauth字段
       data.claudeAiOauth = tokenInfo.claudeAiOauth || tokenInfo
       data.priority = form.value.priority || 50
-<<<<<<< HEAD
       if (form.value.upstreamResetTime && form.value.upstreamResetTime.trim()) {
         data.upstreamResetTime = form.value.upstreamResetTime.trim()
-=======
+      }
       // 添加订阅类型信息
       data.subscriptionInfo = {
         accountType: form.value.subscriptionType || 'claude_max',
         hasClaudeMax: form.value.subscriptionType === 'claude_max',
         hasClaudePro: form.value.subscriptionType === 'claude_pro',
         manuallySet: true // 标记为手动设置
->>>>>>> 138c1d8b
       }
     } else if (form.value.platform === 'gemini') {
       // Gemini使用geminiOauth字段
@@ -2023,17 +2020,15 @@
         data.officialApiUrl = form.value.officialApiUrl.trim()
       }
       data.priority = form.value.priority || 50
-<<<<<<< HEAD
       if (form.value.upstreamResetTime && form.value.upstreamResetTime.trim()) {
         data.upstreamResetTime = form.value.upstreamResetTime.trim()
-=======
+      }
       // 添加订阅类型信息
       data.subscriptionInfo = {
         accountType: form.value.subscriptionType || 'claude_max',
         hasClaudeMax: form.value.subscriptionType === 'claude_max',
         hasClaudePro: form.value.subscriptionType === 'claude_pro',
         manuallySet: true // 标记为手动设置
->>>>>>> 138c1d8b
       }
     } else if (form.value.platform === 'gemini') {
       // Gemini手动模式需要构建geminiOauth对象
@@ -2126,15 +2121,11 @@
       data.defaultModel = form.value.defaultModel || null
       data.smallFastModel = form.value.smallFastModel || null
       data.priority = form.value.priority || 50
-<<<<<<< HEAD
       if (form.value.upstreamResetTime && form.value.upstreamResetTime.trim()) {
         data.upstreamResetTime = form.value.upstreamResetTime.trim()
       }
-      data.rateLimitDuration = form.value.rateLimitDuration || 60
-=======
       // 如果不启用限流，传递 0 表示不限流
       data.rateLimitDuration = form.value.enableRateLimit ? form.value.rateLimitDuration || 60 : 0
->>>>>>> 138c1d8b
     }
 
     let result
@@ -2258,7 +2249,6 @@
       data.projectId = form.value.projectId
     }
 
-<<<<<<< HEAD
     // 统一处理上游重置时间（支持所有平台）
     if (form.value.upstreamResetTime !== undefined) {
       data.upstreamResetTime = form.value.upstreamResetTime
@@ -2266,10 +2256,14 @@
         : null
     }
 
-    // Claude 官方账号优先级更新
-=======
+    // 统一处理上游重置时间（支持所有平台）
+    if (form.value.upstreamResetTime !== undefined) {
+      data.upstreamResetTime = form.value.upstreamResetTime
+        ? form.value.upstreamResetTime.trim()
+        : null
+    }
+
     // Claude 官方账号优先级和订阅类型更新
->>>>>>> 138c1d8b
     if (props.account.platform === 'claude') {
       data.priority = form.value.priority || 50
       // 更新订阅类型信息
