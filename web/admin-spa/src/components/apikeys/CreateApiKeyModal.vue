--- conflicted
+++ resolved
@@ -110,7 +110,13 @@
               <label class="mb-1 flex items-center text-sm font-medium text-gray-700">
                 <i class="fas fa-coins mr-2 text-amber-500" /> 初始余额（Tokens）
               </label>
-              <input v-model.number="form.lifetimeTokenBalance" class="form-input w-full text-sm" min="0" placeholder="例如 1000000" type="number" />
+              <input
+                v-model.number="form.lifetimeTokenBalance"
+                class="form-input w-full text-sm"
+                min="0"
+                placeholder="例如 1000000"
+                type="number"
+              />
             </div>
           </div>
 
@@ -650,11 +656,6 @@
 const apiKeysStore = useApiKeysStore()
 const loading = ref(false)
 const accountsLoading = ref(false)
-<<<<<<< HEAD
-const localAccounts = ref({ claude: [], gemini: [], claudeGroups: [], geminiGroups: [] })
-const rateTemplates = ref([])
-const rateTemplatesLoading = ref(false)
-=======
 const localAccounts = ref({
   claude: [],
   gemini: [],
@@ -663,7 +664,8 @@
   geminiGroups: [],
   openaiGroups: []
 })
->>>>>>> 138c1d8b
+const rateTemplates = ref([])
+const rateTemplatesLoading = ref(false)
 
 // 表单验证状态
 const errors = ref({
@@ -706,12 +708,8 @@
   enableClientRestriction: false,
   allowedClients: [],
   tags: [],
-<<<<<<< HEAD
-  rateTemplateId: ''
-=======
   planType: 'windowed', // 新增：套餐类型
   lifetimeTokenBalance: 0 // 新增：初始余额
->>>>>>> 138c1d8b
 })
 
 // 加载倍率模板
