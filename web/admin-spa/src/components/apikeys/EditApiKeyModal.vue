--- conflicted
+++ resolved
@@ -41,15 +41,24 @@
           <!-- 套餐类型与余额 -->
           <div class="grid grid-cols-1 gap-3 sm:grid-cols-2">
             <div>
-              <label class="mb-1 block text-xs font-semibold text-gray-700 sm:mb-3 sm:text-sm">套餐类型</label>
+              <label class="mb-1 block text-xs font-semibold text-gray-700 sm:mb-3 sm:text-sm"
+                >套餐类型</label
+              >
               <select v-model="form.planType" class="form-input w-full text-sm">
                 <option value="windowed">按窗口限速</option>
                 <option value="lifetime">无时限（一次性余额）</option>
               </select>
             </div>
             <div v-if="form.planType === 'lifetime'">
-              <label class="mb-1 block text-xs font-semibold text-gray-700 sm:mb-3 sm:text-sm">无时限余额（tokens）</label>
-              <input v-model.number="form.lifetimeTokenBalance" class="form-input w-full text-sm" min="0" type="number" />
+              <label class="mb-1 block text-xs font-semibold text-gray-700 sm:mb-3 sm:text-sm"
+                >无时限余额（tokens）</label
+              >
+              <input
+                v-model.number="form.lifetimeTokenBalance"
+                class="form-input w-full text-sm"
+                min="0"
+                type="number"
+              />
             </div>
           </div>
 
@@ -549,11 +558,6 @@
 const apiKeysStore = useApiKeysStore()
 const loading = ref(false)
 const accountsLoading = ref(false)
-<<<<<<< HEAD
-const localAccounts = ref({ claude: [], gemini: [], claudeGroups: [], geminiGroups: [] })
-const rateTemplates = ref([])
-const rateTemplatesLoading = ref(false)
-=======
 const localAccounts = ref({
   claude: [],
   gemini: [],
@@ -562,7 +566,8 @@
   geminiGroups: [],
   openaiGroups: []
 })
->>>>>>> 138c1d8b
+const rateTemplates = ref([])
+const rateTemplatesLoading = ref(false)
 
 // 支持的客户端列表
 const supportedClients = ref([])
@@ -595,13 +600,10 @@
   allowedClients: [],
   tags: [],
   isActive: true,
-<<<<<<< HEAD
-  rateTemplateId: ''
-=======
+  rateTemplateId: '',
   // 新增
   planType: 'windowed',
   lifetimeTokenBalance: 0
->>>>>>> 138c1d8b
 })
 
 // 添加限制的模型
@@ -679,16 +681,12 @@
           ? parseFloat(form.dailyCostLimit)
           : 0,
       permissions: form.permissions,
-<<<<<<< HEAD
       rateTemplateId: form.rateTemplateId || undefined,
-      tags: form.tags
-=======
       tags: form.tags,
       // 新增
       planType: form.planType,
       lifetimeTokenBalance:
         form.planType === 'lifetime' ? Number(form.lifetimeTokenBalance) || 0 : undefined
->>>>>>> 138c1d8b
     }
 
     // 处理Claude账户绑定（区分OAuth和Console）
