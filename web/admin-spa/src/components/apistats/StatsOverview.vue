--- conflicted
+++ resolved
@@ -32,26 +32,33 @@
             formatPermissions(statsData.permissions)
           }}</span>
         </div>
-<<<<<<< HEAD
-=======
         <!-- 新增：套餐类型与余额显示 -->
         <div class="flex items-start justify-between">
           <span class="mt-1 flex-shrink-0 text-sm text-gray-600 md:text-base">套餐</span>
           <div class="text-right text-sm font-medium md:text-base">
             <div
-              v-if="statsData && (statsData.expiresAt === null || (statsData.lifetimeTokenBalance || 0) > 0)"
+              v-if="
+                statsData &&
+                (statsData.expiresAt === null || (statsData.lifetimeTokenBalance || 0) > 0)
+              "
               class="flex items-center justify-end gap-2"
             >
-              <span class="inline-flex items-center rounded bg-emerald-100 px-2 py-0.5 text-emerald-700">
+              <span
+                class="inline-flex items-center rounded bg-emerald-100 px-2 py-0.5 text-emerald-700"
+              >
                 <i class="fas fa-bolt mr-1 text-xs" /> 无时限
               </span>
-              <span class="text-gray-700">余额：{{ formatNumber(statsData.lifetimeTokenBalance || 0) }} tokens</span>
+              <span class="text-gray-700"
+                >余额：{{ formatNumber(statsData.lifetimeTokenBalance || 0) }} tokens</span
+              >
             </div>
             <div v-else class="text-gray-700">按窗口限速</div>
           </div>
         </div>
         <div
-          v-if="statsData && (statsData.expiresAt === null || (statsData.lifetimeTokenBalance || 0) > 0)"
+          v-if="
+            statsData && (statsData.expiresAt === null || (statsData.lifetimeTokenBalance || 0) > 0)
+          "
           class="flex items-center justify-between"
         >
           <span class="text-sm text-gray-600 md:text-base">无时限充值</span>
@@ -68,7 +75,6 @@
             formatDate(statsData.createdAt)
           }}</span>
         </div>
->>>>>>> 138c1d8b
         <div class="flex items-start justify-between">
           <span class="mt-1 flex-shrink-0 text-sm text-gray-600 md:text-base">过期时间</span>
           <div v-if="statsData.expiresAt" class="text-right">
@@ -141,32 +147,6 @@
 const apiStatsStore = useApiStatsStore()
 const { statsData, currentPeriodData } = storeToRefs(apiStatsStore)
 
-// 检查API Key类型（日卡或月卡）
-const getApiKeyType = () => {
-  if (!statsData.value?.limits?.dailyCostLimit) return 'daily'
-  const limit = parseFloat(statsData.value.limits.dailyCostLimit)
-  // 根据费用限额判断类型：$20为日卡，$100为月卡
-  return limit >= 80 ? 'monthly' : 'daily'
-}
-
-// 获取API Key的最大Token数
-const getApiKeyMaxTokens = () => {
-  const keyType = getApiKeyType()
-  return keyType === 'monthly' ? 70000000 : 10000000 // 月卡7000万，日卡1000万
-}
-
-// 根据费用计算Token使用量
-const calculateTokensFromCost = (cost) => {
-  if (!cost || cost === 0) return 0
-
-<<<<<<< HEAD
-  const maxTokens = getApiKeyMaxTokens()
-  const actualCostLimit = parseFloat(statsData.value?.limits?.dailyCostLimit || 20)
-
-  // 根据费用比例计算Token使用量
-  return Math.round((cost / actualCostLimit) * maxTokens)
-}
-=======
 // 充值
 const onTopupClicked = async () => {
   const code = window.prompt('请输入无时限兑换码：')
@@ -190,10 +170,30 @@
   }
 }
 
-// 格式化日期
-const formatDate = (dateString) => {
-  if (!dateString) return '无'
->>>>>>> 138c1d8b
+// 检查API Key类型（日卡或月卡）
+const getApiKeyType = () => {
+  if (!statsData.value?.limits?.dailyCostLimit) return 'daily'
+  const limit = parseFloat(statsData.value.limits.dailyCostLimit)
+  // 根据费用限额判断类型：$20为日卡，$100为月卡
+  return limit >= 80 ? 'monthly' : 'daily'
+}
+
+// 获取API Key的最大Token数
+const getApiKeyMaxTokens = () => {
+  const keyType = getApiKeyType()
+  return keyType === 'monthly' ? 70000000 : 10000000 // 月卡7000万，日卡1000万
+}
+
+// 根据费用计算Token使用量
+const calculateTokensFromCost = (cost) => {
+  if (!cost || cost === 0) return 0
+
+  const maxTokens = getApiKeyMaxTokens()
+  const actualCostLimit = parseFloat(statsData.value?.limits?.dailyCostLimit || 20)
+
+  // 根据费用比例计算Token使用量
+  return Math.round((cost / actualCostLimit) * maxTokens)
+}
 
 // 计算最大Token数
 const maxTokens = computed(() => {
