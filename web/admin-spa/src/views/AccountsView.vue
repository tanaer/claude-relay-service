--- conflicted
+++ resolved
@@ -1819,7 +1819,6 @@
   loadAccounts()
 }
 
-<<<<<<< HEAD
 // 处理分组管理模态框关闭
 const handleGroupManagementClose = () => {
   showGroupManagementModal.value = false
@@ -1833,7 +1832,8 @@
   groupsLoaded.value = false
   groupMembersLoaded.value = false
   loadAccounts()
-=======
+}
+
 // 获取 Claude 账号类型显示
 const getClaudeAccountType = (account) => {
   // 如果有订阅信息
@@ -1871,7 +1871,6 @@
   // 没有订阅信息，保持原有显示
   console.log('No subscription info for account:', account.name)
   return 'Claude'
->>>>>>> 138c1d8b
 }
 
 // 获取账户状态文本
